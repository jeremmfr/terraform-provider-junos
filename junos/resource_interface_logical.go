--- conflicted
+++ resolved
@@ -916,11 +916,8 @@
 	}
 	if d.Get("vlan_id").(int) != 0 {
 		configSet = append(configSet, setPrefix+"vlan-id "+strconv.Itoa(d.Get("vlan_id").(int)))
-<<<<<<< HEAD
+	} else if !stringInSlice(intCut[0], []string{st0Word, "irb", "vlan"}) && intCut[1] != "0" {
 	} else if !stringInSlice(intCut[0], []string{st0Word, "irb"}) && intCut[1] != "0" && !d.Get("vlan_no_compute").(bool) {
-=======
-	} else if !stringInSlice(intCut[0], []string{st0Word, "irb", "vlan"}) && intCut[1] != "0" {
->>>>>>> b179d108
 		configSet = append(configSet, setPrefix+"vlan-id "+intCut[1])
 	}
 
