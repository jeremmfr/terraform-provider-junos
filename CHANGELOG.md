<!-- markdownlint-disable-file MD013 MD041 -->
## upcoming release

ENHANCEMENTS:

* add `junos_security_nat_static_rule` resource (Fixes #281)
* resource/`*`: to avoid any confusion, the provider now detects and generates an error during `apply` when there are duplicate elements (with the same identifier, for example the same `name`) in the block lists of certain resources
<<<<<<< HEAD
* resource/`junos_routing_instance`: add `instance_export` and `instance_import` arguments (Fixes #280)
* resource/`junos_routing_options`: add `instance_export` and `instance_import` arguments
=======
* resource/`junos_security_address_book`: add `address_set` argument inside `address_set` block (Fixes #287)
>>>>>>> 5fe03b44
* resource/`junos_security_nat_destination`: add multiple arguments, `application`, `destination_...`, `protocol`, `source_...` in `rule` block and `description`
* resource/`junos_security_nat_destination_pool`: add `description` argument
* resource/`junos_security_nat_source`: add multiple arguments, `application`, `destination_...`, `protocol`, `source_...` in `match` block inside `rule` block and `description`
* resource/`junos_security_nat_source_pool`: add `description` argument
<<<<<<< HEAD
* resource/`junos_security_nat_static`: add multiple arguments, `destination_...`, `source_...` in `rule` block, `mapped_port...` in `then` block, `configure_rules_singly` and `description`. also add possibility to use `prefix-name` in `then.0.type`
=======
* resource/`junos_security_nat_static`: add multiple arguments, `destination_...`, `source_...` in `rule` block, `mapped_port...` in `then` block and `description`. also add possibility to use `prefix-name` in `then.0.type`
* resource/`junos_security_zone`: add `address_set` argument inside `address_book_set` block
* resource/`junos_security_zone_book_address_set`: add `address_set` argument
>>>>>>> 5fe03b44

BUG FIXES:

* resource/`junos_ospf_area`: fix missing set interface when `interface` block have only `name` set
* resource/`junos_security_nat_source`: fix panic when `match` block inside `rule` block is empty

## 1.20.0 (September 07, 2021)

FEATURES:

* add `junos_eventoptions_generate_event` resource (Fixes [#267](https://github.com/jeremmfr/terraform-provider-junos/issues/267))
* add `junos_security_dynamic_address_feed_server` resource (Fixes parts of [#273](https://github.com/jeremmfr/terraform-provider-junos/issues/273))
* add `junos_security_dynamic_address_name` resource (Fixes parts of [#273](https://github.com/jeremmfr/terraform-provider-junos/issues/273))

ENHANCEMENTS:

* resource/`junos_chassis_cluster`: add `preempt_delay`, `preempt_limit` and `preempt_period` arguments inside `redundancy_group` block list argument (Fixes [#270](https://github.com/jeremmfr/terraform-provider-junos/issues/270))
* resource/`junos_firewall_filter`: arguments with type list of string in block `term.*.from` are now unordered
* resource/`junos_interface_logical`: add `dad_disable` argument  inside `family_inet6` block argument (Fixes [#263](https://github.com/jeremmfr/terraform-provider-junos/issues/263))
* data-source/`junos_interface`, `junos_interface_logical`: `vrrp_group.*.authentication_key` is now a sensitive argument (like resource)
* data-source/`junos_interface_logical`: add `dad_disable` attributes as for the resource
* resource/`junos_interface_logical`: lists of string for `security_inbound_protocols` and `security_inbound_services` are now unordered
* resource/`junos_policyoptions_policy_statement`: arguments with type list of string (except `policy`) in block `term.*.from` and `term.*.to` are now unordered
* resource/`junos_security`: list of string for `ike_traceoptions.0.flag` is now unordered
* resource/`junos_security`: add validation on `name` argument inside `file` block inside `ike_traceoptions` block
* resource/`junos_security_global_policy`: arguments with type list of string in block `policy` are now unordered
* resource/`junos_security_nat_source`: arguments with type list of string in block `rule.*.match` are now unordered
* resource/`junos_security_policy`: arguments with type list of string in block `policy` are now unordered
* resource/`junos_security_screen`: lists of string for `tcp.0.syn_flood.0.whitelist.*.destination_address`, `tcp.0.syn_flood.0.whitelist.*.source_address` and `udp.0.flood.0.whitelist` are now unordered
* resource/`junos_security_screen_whitelist`: list of string for `address` is now unordered
* resource/`junos_security_zone`: lists of string for `inbound_protocols` and `inbound_services` are now unordered
* resource/`junos_system`: arguments with type list of string are now unordered (except `authentication_order`, `name_server` and `ssh.0.authentication_order`)
* resource/`junos_system`: add `ntp` block argument (Fixes [#261](https://github.com/jeremmfr/terraform-provider-junos/issues/261))
* resource/`junos_system`: add `netconf_traceoptions` block argument inside `services` block argument (Fixes [#262](https://github.com/jeremmfr/terraform-provider-junos/issues/262))
* resource/`*`: sets of string are now ordered before adding to Junos config to avoid unnecessary diff in commits
* docs: rewrite style for argument name and type
* docs: add attributes reference on resource

BUG FIXES:

* resource/`junos_security`: fix reading `size` argument inside `file` block inside `ike_traceoptions` block when number match a multiple of 1024 (example 1k, 1m, 1g)
* resource/`junos_security`: fix string format for `idp_security_package.0.automatic_start_time` to `YYYY-MM-DD.HH:MM:SS` to avoid unnecessary diff for Terraform when timezone of Junos device change
* resource/`junos_chassis_cluster`: fix possible crash in certain conditions when import this resource
* resource/`*`: add validation to some arguments which cannot contain a space character and thus avoid bugs when reading these arguments

## 1.19.0 (July 30, 2021)

FEATURES:

* add `junos_eventoptions_destination` resource
* add `junos_eventoptions_policy` resource (Fixes [#252](https://github.com/jeremmfr/terraform-provider-junos/issues/252))

ENHANCEMENTS:

* resource/`junos_application`: add `application_protocol`, `description`, `ether_type`, `rpc_program_number` and `uuid` arguments (Fixes [#255](https://github.com/jeremmfr/terraform-provider-junos/issues/255))

## 1.18.0 (July 09, 2021)

FEATURES:

* add `junos_bridge_domain` resource
* add `junos_evpn` resource (Fixes parts of [#131](https://github.com/jeremmfr/terraform-provider-junos/issues/131))
* add `junos_services_rpm_probe` resource (Fixes [#247](https://github.com/jeremmfr/terraform-provider-junos/issues/247))
* add `junos_switch_options` resource (Fixes parts of [#131](https://github.com/jeremmfr/terraform-provider-junos/issues/131))

ENHANCEMENTS:

* resource/`junos_bgp_group`: `authentication_key` is now a sensitive argument
* resource/`junos_bgp_neighbor`: `authentication_key` is now a sensitive argument
* resource/`junos_interface`, `junos_interface_logical`: `vrrp_group.*.authentication_key` is now a sensitive argument
* resource/`junos_policyoptions_policy_statement`: add `add_it_to_forwarding_table_export` argument (Fixes [#241](https://github.com/jeremmfr/terraform-provider-junos/issues/241))
* resource/`junos_routing_instance`: add `description`, `route_distinguisher`, `vrf_export`, `vrf_import`, `vrf_target`, `vrf_target_auto`, `vrf_target_export`, `vrf_target_import`, `vtep_source_interface`, `configure_rd_vrfopts_singly` and `configure_type_singly` arguments
* resource/`junos_routing_options`: add `forwarding_table_export_configure_singly` argument
* resource/`junos_routing_options`: add `router_id` argument
* resource/`junos_security_ike_gateway`: `aaa.0.client_password` is now a sensitive argument
* resource/`junos_system`: `archival_configuration.0.archive_site.*.password` is now a sensitive argument

BUG FIXES:

* resource/`junos_ospf`: fix missing mutex unlocking when read resource and checking routing-instance existence
* resource/`junos_security_nat_destination`: fix order issue on `from.0.value` list
* resource/`junos_security_nat_source`: fix order issue on `from.0.value` and `to.0.value` lists (Fixes [#243](https://github.com/jeremmfr/terraform-provider-junos/issues/243))
* resource/`junos_security_nat_static`: fix order issue on `from.0.value` list
* resource/`junos_system`: unescape the html entities for `announcement` argument inside `login` argument (Fixes parts of [#251](https://github.com/jeremmfr/terraform-provider-junos/issues/251))
* resource/`junos_system`: remove the potential double quotes for `ciphers` argument inside `services.0.ssh` argument (Fixes parts of [#251](https://github.com/jeremmfr/terraform-provider-junos/issues/251))
* resource/`junos_vlan`: fix order issue on `community_vlans` and `vlan_id_list` lists

## 1.17.0 (June 18, 2021)

FEATURES:

* add `junos_ospf` resource
* add `junos_security_idp_custom_attack` resource (Fixes parts of [#225](https://github.com/jeremmfr/terraform-provider-junos/issues/225))
* add `junos_security_idp_custom_attack_group` resource
* add `junos_security_idp_policy` resource (Fixes parts of [#225](https://github.com/jeremmfr/terraform-provider-junos/issues/225))

ENHANCEMENTS:

* provider: try multiple SSH authentication methods (key + password)
* provider: add `ssh_ciphers` argument to configure ciphers used in SSH connection
* provider: add support of SSH agent to SSH authentication (Fixes [#212](https://github.com/jeremmfr/terraform-provider-junos/issues/212))
* resource/`junos_application`: add `inactivity_timeout` argument (Fixes [#230](https://github.com/jeremmfr/terraform-provider-junos/issues/230))
* resource/`junos_group_dual_system`: add `preferred` and `primary` arguments inside `family_inet_address` and `family_inet6_address` arguments inside `interface_fxp0` argument (Fixes [#211](https://github.com/jeremmfr/terraform-provider-junos/issues/211))
* resource/`junos_interface_logical`: add `preferred` and `primary` arguments inside `address` argument inside `family_inet` and `family_inet6` arguments, add `vlan_no_compute` argument to disable the automatic compute of `vlan_id`
* data-source/`junos_interface_logical`: add `preferred` and `primary` attributes as for the resource
* resource/`junos_routing_options`, `junos_security`, `junos_services`, `junos_snmp`: add `clean_on_destroy` argument to clean static configuration when destroy the resource (Fixes [#227](https://github.com/jeremmfr/terraform-provider-junos/issues/227))
* resource/`junos_routing_options`: add `forwarding_table` argument (Fixes [#221](https://github.com/jeremmfr/terraform-provider-junos/issues/221))
* resource/`junos_security`: add `idp_security_package` and `idp_sensor_configuration` arguments (Fixes parts of [#225](https://github.com/jeremmfr/terraform-provider-junos/issues/225)), add `user_identification_auth_source` argument (Fixes [#238](https://github.com/jeremmfr/terraform-provider-junos/issues/238))
* resource/`junos_security_global_policy`: add `idp_policy` argument inside `permit_application_services` argument inside `policy` argument
* resource/`junos_security_policy`: add `idp_policy` argument inside `permit_application_services` argument inside `policy` argument
* resource/`junos_services_flowmonitoring_vipfix_template`: add `ip_template_export_extension` argument (Fixes [#229](https://github.com/jeremmfr/terraform-provider-junos/issues/229))
* resource/`junos_system`: add `radius_options_attributes_nas_ipaddress`, `radius_options_enhanced_accounting` and `radius_options_password_protocol_mschapv2` arguments (Fixes [#210](https://github.com/jeremmfr/terraform-provider-junos/issues/210)), add `archival_configuration` argument (Fixes [#231](https://github.com/jeremmfr/terraform-provider-junos/issues/231))

## 1.16.2 (May 28, 2021)

BUG FIXES:

* provider: fix XML error on commit with RPC reply without `<commit-results>` but different from `<ok/>` (Fixes [#223](https://github.com/jeremmfr/terraform-provider-junos/issues/223))
* resource/`junos_interface_logical`: disable set vlan-id on 'vlan.*' interface (Fixes parts of [#222](https://github.com/jeremmfr/terraform-provider-junos/issues/222))
* resource/`junos_vlan`: allow 'vlan.*' interface in `l3_interface` argument (Fixes parts of [#222](https://github.com/jeremmfr/terraform-provider-junos/issues/222))

## 1.16.1 (May 26, 2021)

BUG FIXES:

* resource/`junos_interface_logical`: disable set vlan-id on 'irb.*' interface (Fixes [#217](https://github.com/jeremmfr/terraform-provider-junos/issues/217))

## 1.16.0 (May 17, 2021)

FEATURES:

* add `junos_security_zone_book_address` resource (Fixes parts of [#192](https://github.com/jeremmfr/terraform-provider-junos/issues/192))
* add `junos_security_zone_book_address_set` resource (Fixes parts of [#192](https://github.com/jeremmfr/terraform-provider-junos/issues/192))
* add `junos_services_advanced_anti_malware_policy` resource
* add `junos_services_ssl_initiation_profile` resource
* add `junos_services_user_identification_ad_access_domain` resource
* add `junos_services_user_identification_device_identity_profile` resource (Fixes parts of [#189](https://github.com/jeremmfr/terraform-provider-junos/issues/189))

ENHANCEMENTS:

* resource/`junos_security`: add `policies` argument with `policy_rematch` and `policy_rematch_extensive` arguments inside (Fixes [#185](https://github.com/jeremmfr/terraform-provider-junos/issues/185)) Thanks  [@Sha-San-P](https://github.com/Sha-San-P)
* resource/`junos_security_address_book`: list of string for `address` argument inside `address_set` argument is now unordered
* resource/`junos_security_global_policy`: add `advanced_anti_malware_policy` argument inside `permit_application_services` argument
* resource/`junos_security_global_policy`: add `match_source_end_user_profile` argument inside `policy` argument
* resource/`junos_security_nat_source_pool`: add `address_pooling` argument (Fixes [#193](https://github.com/jeremmfr/terraform-provider-junos/issues/193)) Thanks [@edpio19](https://github.com/edpio19)
* resource/`junos_security_policy`: add `match_source_end_user_profile` argument inside `policy` argument
* resource/`junos_security_policy`: add `advanced_anti_malware_policy` argument inside `permit_application_services` argument
* resource/`junos_security_zone`: add `address_book_configure_singly` argument to disable management of address-book in this resource. (Fixes parts of [#192](https://github.com/jeremmfr/terraform-provider-junos/issues/192))
* resource/`junos_security_zone`: add `address_book_dns`, `address_book_range` and `address_book_wildcard` arguments and add `description` on existing `address_book_*` arguments
* resource/`junos_security_zone`: list of string for `address` argument inside `address_book_set` argument is now unordered
* resource/`junos_services`: add `advanced_anti_malware` argument (Fixes [#201](https://github.com/jeremmfr/terraform-provider-junos/issues/201))
* resource/`junos_services`: add `user_identification` argument (Fixes parts of [#189](https://github.com/jeremmfr/terraform-provider-junos/issues/189))
* resource/`junos_services`: `url_parameter` is now a sensitive argument
* resource/`junos_services`: `authentication_token`, `authentication_tls_profile` and `url` are now attributes (information read from Junos config) when not set in Terraform config. (Fixes [#200](https://github.com/jeremmfr/terraform-provider-junos/issues/200))
* resource/`junos_system`: add `web_management_http` and `web_management_https` arguments (Fixes [#173](https://github.com/jeremmfr/terraform-provider-junos/issues/173)) Thanks [@MerryPlant](https://github.com/MerryPlant)
* resource/`junos_system`: add `license` argument (Fixes [#205](https://github.com/jeremmfr/terraform-provider-junos/issues/205)) Thanks [@MerryPlant](https://github.com/MerryPlant)
* clean code: remove override of the lists of 1 map to handle directly the map
* clean code: fix lll linter errors with a var to map
* clean code: remove a useless override of map with himself and a useless option to compare different type

BUG FIXES:

* fix errors not generated with certain nested blocks empty and default integer argument = -1 in these blocks
* resource/`junos_services`: fix set/read/delete empty `application_identification` block to enable 'application-identification'

## 1.15.1 (April 23, 2021)

BUG FIXES:

* resource/`junos_security_global_policy`: fix `match_application` argument not required if `match_dynamic_application` is set and Junos version is > 19.1R1 (Fixes [#188](https://github.com/jeremmfr/terraform-provider-junos/issues/188))
* resource/`junos_security_policy`: fix `match_application` argument not required if `match_dynamic_application` is set and Junos version is > 19.1R1 (Fixes [#188](https://github.com/jeremmfr/terraform-provider-junos/issues/188))

## 1.15.0 (April 20, 2021)

FEATURES:

* add `junos_forwardingoptions_sampling_instance` resource (Fixes parts of [#165](https://github.com/jeremmfr/terraform-provider-junos/issues/165))
* add `junos_generate_route` resource
* add `junos_services` resource (Fixes parts of [#145](https://github.com/jeremmfr/terraform-provider-junos/issues/145), [#158](https://github.com/jeremmfr/terraform-provider-junos/issues/158))
* add `junos_services_flowmonitoring_vipfix_template` resource (Fixes parts of [#165](https://github.com/jeremmfr/terraform-provider-junos/issues/165))
* add `junos_services_proxy_profile` resource
* add `junos_services_security_intelligence_policy` resource (Fixes parts of [#145](https://github.com/jeremmfr/terraform-provider-junos/issues/145))
* add `junos_services_security_intelligence_profile` resource (Fixes parts of [#145](https://github.com/jeremmfr/terraform-provider-junos/issues/145))
* add `junos_snmp` resource (Fixes parts of [#170](https://github.com/jeremmfr/terraform-provider-junos/issues/170))
* add `junos_snmp_clientlist` resource
* add `junos_snmp_community` resource (Fixes parts of [#170](https://github.com/jeremmfr/terraform-provider-junos/issues/170))
* add `junos_snmp_view` resource

ENHANCEMENTS:

* resource/`junos_aggregate_route`: add `as_path_*` arguments, add support IPv6 Routes and simplify delete lines when update
* resource/`junos_bgp_group`: add `keep_all` and `keep_none` arguments
* resource/`junos_bgp_neighbor`: add `keep_all` and `keep_none` arguments
* resource/`junos_group_dual_system`: add `family_inet6_address` argument inside `interface_fxp0` argument (Fixes [#177](https://github.com/jeremmfr/terraform-provider-junos/issues/177))
* resource/`junos_interface_logical`: add `sampling_input` and `sampling_output` arguments in `family_inet` and `family_inet6` arguments (Fixes parts of [#165](https://github.com/jeremmfr/terraform-provider-junos/issues/165))
* data-source/`junos_interface_logical`: add `sampling_input` and `sampling_output` attributes in `family_inet` and `family_inet6` attributes
* resource/`junos_security`: add `forwarding_process` argument (Fixes parts of [#158](https://github.com/jeremmfr/terraform-provider-junos/issues/158))
* resource/`junos_security`: add `rsh_disable` and `sql_disable` arguments (Fixes [#182](https://github.com/jeremmfr/terraform-provider-junos/issues/182)) Thanks [@edpio19](https://github.com/edpio19)
* resource/`junos_security_global_policy`: add `match_destination_address_excluded` and `match_source_address_excluded` arguments (Fixes [#159](https://github.com/jeremmfr/terraform-provider-junos/issues/159))
* resource/`junos_security_global_policy`: add `match_dynamic_application` arguments (Fixes parts of [#158](https://github.com/jeremmfr/terraform-provider-junos/issues/158))
* resource/`junos_security_nat_source_pool`: add `pool_utilization_alarm_raise_threshold` and `pool_utilization_alarm_clear_threshold` arguments (Fixes [#171](https://github.com/jeremmfr/terraform-provider-junos/issues/171)) Thanks [@edpio19](https://github.com/edpio19)
* resource/`junos_security_policy`: add `match_destination_address_excluded` and `match_source_address_excluded` arguments (Fixes [#159](https://github.com/jeremmfr/terraform-provider-junos/issues/159))
* resource/`junos_security_policy`: add `match_dynamic_application` arguments (Fixes parts of [#158](https://github.com/jeremmfr/terraform-provider-junos/issues/158))
* resource/`junos_static_route`: add `as_path_*` arguments and simplify delete lines when update
* resource/`junos_vlan`: add `vni_extend_evpn` argument inside `vxlan` argument (Fixes [#132](https://github.com/jeremmfr/terraform-provider-junos/issues/132)) Thanks [@dejongm](https://github.com/dejongm)
* clean code: remove useless type/func exporting, and fixes formatting golang code

BUG FIXES:

* fix panic when candidate config clear or unlock generate Junos error(s)
* fix missing MinItems=1 on a part of required `ListOfString` arguments

## 1.14.0 (March 19, 2021)

FEATURES:

* add `junos_chassis_cluster` resource (Fixes parts of [#106](https://github.com/jeremmfr/terraform-provider-junos/issues/106))
* add `junos_group_dual_system` resource (Fixes [#120](https://github.com/jeremmfr/terraform-provider-junos/issues/120))
* add `junos_null_commit_file` resource (Fixes parts of [#136](https://github.com/jeremmfr/terraform-provider-junos/issues/136))
* add `junos_security_address_book` resource (Fixes [#137](https://github.com/jeremmfr/terraform-provider-junos/issues/137)) Thanks [@tagur87](https://github.com/tagur87)
* add `junos_security_global_policy` resource (Fixes [#138](https://github.com/jeremmfr/terraform-provider-junos/issues/138))
* add provider argument `file_permission`
* add provider argument `fake_create_with_setfile` -  **Don't use in normal terraform run** and **be carefully with this option**
See docs for more information (Fixes parts of [#136](https://github.com/jeremmfr/terraform-provider-junos/issues/136))

ENHANCEMENTS:

* add `cluster`, `family_evpn` arguments in `junos_bgp_group` and `junos_bgp_neighbor` resource
* add new `bgp_multipath` block argument to replace `multipath` bool argument in `junos_bgp_group` and `junos_bgp_neighbor` resource
`bgp_multipath` let add optional arguments. `multipath` is now **deprecated**
* add `esi` argument in `junos_interface_physical` resource and data source (Fixes [#126](https://github.com/jeremmfr/terraform-provider-junos/issues/126)) Thanks [@dejongm](https://github.com/dejongm)
* add `ether_opts`, `gigether_opts` and `parent_ether_opts` arguments in `junos_interface_physical` resource and data source to add more options and replace `ae_lacp`, `ae_link_speed`, `ae_minimum_links`, `ether802_3ad` arguments which are now deprecated (Fixes [#133](https://github.com/jeremmfr/terraform-provider-junos/issues/133), [#127](https://github.com/jeremmfr/terraform-provider-junos/issues/127), parts of [#106](https://github.com/jeremmfr/terraform-provider-junos/issues/106))
* add `security_inbound_protocols` and `security_inbound_services` arguments in `junos_interface_logical` resource and data source (Fixes [#141](https://github.com/jeremmfr/terraform-provider-junos/issues/141))
* add `feature_profile_web_filtering_juniper_enhanced_server` argument in `utm` argument of `junos_security` resource (Fixes [#155](https://github.com/jeremmfr/terraform-provider-junos/issues/155))

BUG FIXES:

* fix change `description` to null in `junos_interface_logical` and `junos_interface_physical` resource
* fix `prefix` list order issue in `junos_policyoptions_prefix_list` resource (Fixes [#150](https://github.com/jeremmfr/terraform-provider-junos/issues/150))
* fix validation for `name` of `address_book` and `address_boob_set` in `junos_security_zone` resource (Fixes [#153](https://github.com/jeremmfr/terraform-provider-junos/issues/153))

## 1.13.1 (February 18, 2021)

BUG FIXES:

* fix source nat pool network address not allowed (Fixes [#128](https://github.com/jeremmfr/terraform-provider-junos/issues/128))

## 1.13.0 (February 11, 2021)

FEATURES:

* add `junos_security_screen` resource (Fixes parts of [#92](https://github.com/jeremmfr/terraform-provider-junos/issues/92))
* add `junos_security_screen_whitelist` resource
* add `junos_security_utm_custom_url_category` resource (Fixes [#108](https://github.com/jeremmfr/terraform-provider-junos/issues/108)) Thanks [@a-d-v](https://github.com/a-d-v)

ENHANCEMENTS:

* add `h323_disable`, `mgcp_disable`, `rtsp_disable`, `sccp_disable` and `sip_disable` arguments in `junos_security` resource (Fixes [#95](https://github.com/jeremmfr/terraform-provider-junos/issues/95)) Thanks [@a-d-v](https://github.com/a-d-v)
* add `default_address_selection` and `no_multicast_echo` arguments in `junos_system` resource (Fixes [#97](https://github.com/jeremmfr/terraform-provider-junos/issues/97)) Thanks [@a-d-v](https://github.com/a-d-v)
* add `advance_policy_based_routing_profile`, `application_tracking`, `description`, `reverse_reroute`, `screen`, `source_identity_log` and `tcp_rst` arguments in `junos_security_zone` resource (Fixes parts of [#92](https://github.com/jeremmfr/terraform-provider-junos/issues/92))

BUG FIXES:

* fix typo in name of `accounting_timeout` argument in `junos_system_radius_server` resource. **Update your config for new version of this argument**
* fix warnings received from the device generate failures on resource actions. Now, received warnings are send to terraform under warnings format (Fixes [#105](https://github.com/jeremmfr/terraform-provider-junos/issues/105))
* fix possibility to create `junos_interface_physical` and `junos_interface_logical` resource on a non-existent interface (Fixes [#111](https://github.com/jeremmfr/terraform-provider-junos/issues/111)). Read configuration before read interface status for validate resource existence.
* fix integer compute for `chassis aggregated-devices ethernet device-count` when create/update/delete `junos_interface_physical` resource. Now this uses current configuration instead of the status of 'ae' interfaces and also takes into account resource with prefix name 'ae' in addition to `ether802_3ad` argument.
* fix `filter_output` not set with good argument for `family inet6` in `junos_interface_logical` resource (Fixes [#117](https://github.com/jeremmfr/terraform-provider-junos/issues/117))
* fix IP/Mask validation for point to point IPs
* clean code: remove useless else when read a empty config

## 1.12.3 (February 05, 2021)

BUG FIXES:

* fix crash when `bind_interface` change in `junos_security_ipsec_vpn` resource

## 1.12.2 (February 03, 2021)

BUG FIXES:

* allow the name length of some objects > 32 for part of the resources (Fixes [#101](https://github.com/jeremmfr/terraform-provider-junos/issues/101))

## 1.12.1 (February 01, 2021)

BUG FIXES:

* possible mismatch for routing_instance in junos_interface_logical resource (Fixes [#98](https://github.com/jeremmfr/terraform-provider-junos/issues/98))
* can't create empty junos_policyoptions_prefix_list resource (Fixes [#99](https://github.com/jeremmfr/terraform-provider-junos/issues/99))

## 1.12.0 (January 20, 2021)

FEATURES:

* add `junos_system_login_class` resource (Fixes parts of [#88](https://github.com/jeremmfr/terraform-provider-junos/issues/88))
* add `junos_system_login_user` resource (Fixes parts of [#88](https://github.com/jeremmfr/terraform-provider-junos/issues/88))
* add `junos_system_root_authentication` resource

ENHANCEMENTS:

* add `ssh_sleep_closed` argument in provider configuration (Fixes part of [#87](https://github.com/jeremmfr/terraform-provider-junos/issues/87))
* add `login` argument in `junos_system` resource (Fixes parts of [#88](https://github.com/jeremmfr/terraform-provider-junos/issues/88))

BUG FIXES:

* add missing lock in data source to reduce netconf commands parallelism
* use only one ssh connection per action and per resource (Fixes part of [#87](https://github.com/jeremmfr/terraform-provider-junos/issues/87))

## 1.11.0 (January 05, 2021)

FEATURES:

* add `junos_interface_physical` resource for replace the parts of physical interface in deprecated `junos_interface` resource
* add `junos_interface_physical` data source for replace the parts of physical interface in deprecated `junos_interface` data source
* add `junos_interface_logical` resource for replace the parts of logical interface in deprecated `junos_interface` resource
* add `junos_interface_logical` data source for replace the parts of logical interface in deprecated `junos_interface` data source

ENHANCEMENTS:

* add `authentication_order`, `auto_snapshot`, `domain_name`, `host_name`, `inet6_backup_router`, `internet_options`, `max_configuration_rollbacks`, `max_configurations_on_flash`, `no_ping_record_route`, `no_ping_time_stamp`, `no_redirects`, `no_redirects_ipv6` and `time_zone` arguments in `junos_system` resource (Fixes [#81](https://github.com/jeremmfr/terraform-provider-junos/issues/81))
* code optimization (remove useless list length check before loop on)
* code optimization (remove useless strings mod usage to compare fixed string)
* deprecate `junos_interface` resource for two new resources (split physical and logical interface into separate resources)
* deprecate `junos_interface` data source for two new data sources (split physical and logical interface into separate data sources)

BUG FIXES:

* generate errors on apply if `syslog`, `services` or `services.0.ssh` block is set but empty in `junos_system` resource

## 1.10.0 (December 15, 2020)

ENHANCEMENTS:

* add `interface` option to `qualified_next_hop` on `static_route` resource (Fixes [#71](https://github.com/jeremmfr/terraform-provider-junos/issues/71)) Thanks [@tagur87](https://github.com/tagur87)
* add `inet_rpf_check` and `inet6_rpf_check` arguments in `junos_interface` resource (Fixes [#72](https://github.com/jeremmfr/terraform-provider-junos/issues/72))
* add `discard`, `receive`, `reject`, `next_table`, `active`, `passive`, `install`, `no_install`, `readvertise`, `no_readvertise`, `resolve`, `no_resolve`, `retain` and `no_retain` arguments in `junos_static_route` resource

BUG FIXES:

* fix missing compatibility argument checks when apply `junos_interface` resource (unit interface or not)
* fix `advertisements_threshold` argument missing for vrrp in family inet6 address in `junos_interface` resource

## 1.9.0 (December 03, 2020)

FEATURES:

* add `junos_system_information` data source (Fixes [#60](https://github.com/jeremmfr/terraform-provider-junos/issues/60)) Thanks [@tagur87](https://github.com/tagur87)
* add `junos_interface_st0_unit` resource (Fixes [#64](https://github.com/jeremmfr/terraform-provider-junos/issues/64))

ENHANCEMENTS:

* simplify gather system/software information when create new netconf session
* add support static IPv6 Routes in `junos_static_route` resource (Fixes [#67](https://github.com/jeremmfr/terraform-provider-junos/issues/67))

BUG FIXES:

* fix inconsistent result after creating `junos_interface` resource with only `name` argument (Fixes [#65](https://github.com/jeremmfr/terraform-provider-junos/issues/65))

## 1.8.0 (November 20, 2020)

FEATURES:

* add `junos_security_log_stream` resource (Fixes parts of [#54](https://github.com/jeremmfr/terraform-provider-junos/issues/54))

ENHANCEMENTS:

* add `traffic_selector` argument in `junos_security_ipsec_vpn` resource (Fixes [#53](https://github.com/jeremmfr/terraform-provider-junos/issues/53))
* add `complete_destroy` argument in `junos_interface` resource
* add `alg` argument in `junos_security` resource (Fixes parts of [#54](https://github.com/jeremmfr/terraform-provider-junos/issues/54))
* add `flow` argument in `junos_security` resource (Fixes parts of [#54](https://github.com/jeremmfr/terraform-provider-junos/issues/54))
* add `log` argument in `junos_security` resource (Fixes parts of [#54](https://github.com/jeremmfr/terraform-provider-junos/issues/54))
* add `forwarding_options` argument in `junos_security` resource (Fixes parts of [#54](https://github.com/jeremmfr/terraform-provider-junos/issues/54))
* add `proposal_set` argument in `junos_security_ike_policy` and `junos_security_ipsec_policy` resource (Fixes [#55](https://github.com/jeremmfr/terraform-provider-junos/issues/55))
* add `icmp_code` and `icmp_code_except` sub-arguments for 'term.N.from' to `junos_firewall_filter` resource (Fixes [#58](https://github.com/jeremmfr/terraform-provider-junos/issues/58))
* optimize memory usage of functions for bgp_* resource
* release now with golang 1.15

BUG FIXES:

* remove useless ForceNew for `bind_interface_auto` argument in `junos_security_ipsec_vpn` resource

## 1.7.0 (November 03, 2020)

ENHANCEMENTS:

* add `dynamic_remote` argument in `junos_security_ike_gateway` resource (Fixes [#50](https://github.com/jeremmfr/terraform-provider-junos/issues/50))
* add `aaa` argument in `junos_security_ike_gateway` resource

BUG FIXES:

* fix lint errors from latest golangci-lint

## 1.6.1 (October 22, 2020)

BUG FIXES:

* fix compile libraries into release (for alpine linux like hashicorp/terraform docker image)

## 1.6.0 (October 21, 2020)

FEATURES:

* add `junos_security` resource (special resource for static configuration in security block) (Fixes [#43](https://github.com/jeremmfr/terraform-provider-junos/issues/43))
* add `junos_system` resource (special resource for static configuration in system block) (Fixes parts of [#33](https://github.com/jeremmfr/terraform-provider-junos/issues/33))
* add `junos_routing_options` resource (special resource for static configuration in routing-options block)

ENHANCEMENTS:

* add `sshkey_pem` argument in provider configuration
* add `send_mode` for `dead_peer_detection` in `junos_security_ike_gateway` resource (Fixes [#43](https://github.com/jeremmfr/terraform-provider-junos/issues/43))
* upgrade to terraform-plugin-sdk v2
* switch to sdk for part of ValidateFunc and rewrite the others to ValidateDiagFunc
* code optimization (compact test err func if not nil)

BUG FIXES:

* fix sess.configLock return already nil

## 1.5.1 (October 02, 2020)

BUG FIXES:

* add missing `password` field in provider configuration for ssh authentication (Fixes [#41](https://github.com/jeremmfr/terraform-provider-junos/issues/41))

## 1.5.0 (September 14, 2020)

FEATURES:

* add `junos_interface` data source

ENHANCEMENTS:

* add `vlan_tagging_id` argument in `junos_interface` resource

## 1.4.0 (September 04, 2020)

FEATURES:

* add `junos_system_ntp_server` resource (Fixes [#33](https://github.com/jeremmfr/terraform-provider-junos/issues/33))
* add `junos_system_radius_server` resource (Fixes [#33](https://github.com/jeremmfr/terraform-provider-junos/issues/33))
* add `junos_system_syslog_host` resource (Fixes [#33](https://github.com/jeremmfr/terraform-provider-junos/issues/33))
* add `junos_system_syslog_file` resource (Fixes [#33](https://github.com/jeremmfr/terraform-provider-junos/issues/33))

ENHANCEMENTS:

* add `apply_path`, `dynamic_db` arguments in `junos_policyoptions_prefix_list` resource (Fixes [#31](https://github.com/jeremmfr/terraform-provider-junos/issues/31))
* add `is_fragment`, `next_header`, `next_header_except` arguments in `from` block for `junos_firewall_filter` resource (Fixes [#32](https://github.com/jeremmfr/terraform-provider-junos/issues/32))

BUG FIXES:

* fix message validateIntRange

## 1.3.0 (August 24, 2020)

FEATURES:

* add `junos_security_utm_custom_url_pattern` resource (Fixes [#26](https://github.com/jeremmfr/terraform-provider-junos/issues/26))
* add `junos_security_utm_policy` resource (Fixes [#26](https://github.com/jeremmfr/terraform-provider-junos/issues/26))
* add `junos_security_utm_profile_web_filtering_juniper_enhanced` resource (Fixes [#26](https://github.com/jeremmfr/terraform-provider-junos/issues/26))
* add `junos_security_utm_profile_web_filtering_juniper_local` resource
* add `junos_security_utm_profile_web_filtering_websense_redirect` resource

ENHANCEMENTS:

* remove useless LF for list of set command

BUG FIXES:

* fix typo in errors and commits messages
* [workflows] fix compile freebsd/arm64 on release
* fix rule/policy with space in name for application-services in `junos_security_policy` resource
* fix no empty List if Required for many resource

## 1.2.1 (August 17, 2020)

ENHANCEMENTS:

for terraform 0.13

* upgrade go version
* [workflows] rewrite release job
* [doc] rewrite index/readme

BUG FIXES:

* [workflows] no tar.gz incompatible with registry

## 1.2.0 (July 21, 2020)

FEATURES:

* add `junos_aggregate_route` resource (Fixes [#24](https://github.com/jeremmfr/terraform-provider-junos/issues/24))

ENHANCEMENTS:

* add `community` argument on `junos_static_route` resource

BUG FIXES:

* fix go lint error

## 1.1.1 (June 28, 2020)

BUG FIXES:

* allow usage of ~ in sshkeyfile path (Fixes [#22](https://github.com/jeremmfr/terraform-provider-junos/issues/22))

## 1.1.0 (June 17, 2020)

ENHANCEMENTS:

* add `application-services` argument in `junos_security_policy` resource (Fixes [#20](https://github.com/jeremmfr/terraform-provider-junos/issues/20))

## 1.0.6 (May 28, 2020)

BUG FIXES:

* update module go-netconf : Close ssh socket even if we get an error

## 1.0.5 (March 26, 2020)

BUG FIXES:

* fix `junos_interface` resource : crash on closeSession Netconf after error on startNewSession

## 1.0.4 (January 03, 2020)

BUG FIXES:

* fix `bind_interface_auto` argument on `junos_security_ipsec_vpn` resource -> search st0 unit not in terse simply
* remove commit-check before commit which gives the same error if there is
* fix check interface disable and NC

## 1.0.3 (January 03, 2020)

BUG FIXES:

* fix terraform crash with an empty blocks-mode (no one required)

## 1.0.2 (January 03, 2020)

ENHANCEMENTS:

* move cmd/debug environnement variables to provider config

## 1.0.1 (December 18, 2019)

BUG FIXES:

* fix readInterface with empty/disappeared interface

## 1.0.0 (November 27, 2019)

First release<|MERGE_RESOLUTION|>--- conflicted
+++ resolved
@@ -5,23 +5,17 @@
 
 * add `junos_security_nat_static_rule` resource (Fixes #281)
 * resource/`*`: to avoid any confusion, the provider now detects and generates an error during `apply` when there are duplicate elements (with the same identifier, for example the same `name`) in the block lists of certain resources
-<<<<<<< HEAD
 * resource/`junos_routing_instance`: add `instance_export` and `instance_import` arguments (Fixes #280)
 * resource/`junos_routing_options`: add `instance_export` and `instance_import` arguments
-=======
 * resource/`junos_security_address_book`: add `address_set` argument inside `address_set` block (Fixes #287)
->>>>>>> 5fe03b44
 * resource/`junos_security_nat_destination`: add multiple arguments, `application`, `destination_...`, `protocol`, `source_...` in `rule` block and `description`
 * resource/`junos_security_nat_destination_pool`: add `description` argument
 * resource/`junos_security_nat_source`: add multiple arguments, `application`, `destination_...`, `protocol`, `source_...` in `match` block inside `rule` block and `description`
 * resource/`junos_security_nat_source_pool`: add `description` argument
-<<<<<<< HEAD
 * resource/`junos_security_nat_static`: add multiple arguments, `destination_...`, `source_...` in `rule` block, `mapped_port...` in `then` block, `configure_rules_singly` and `description`. also add possibility to use `prefix-name` in `then.0.type`
-=======
 * resource/`junos_security_nat_static`: add multiple arguments, `destination_...`, `source_...` in `rule` block, `mapped_port...` in `then` block and `description`. also add possibility to use `prefix-name` in `then.0.type`
 * resource/`junos_security_zone`: add `address_set` argument inside `address_book_set` block
 * resource/`junos_security_zone_book_address_set`: add `address_set` argument
->>>>>>> 5fe03b44
 
 BUG FIXES:
 
