--- conflicted
+++ resolved
@@ -4,12 +4,9 @@
 * add new `bgp_multipath` block argument to replace `multipath` bool argument in `junos_bgp_group` and `junos_bgp_neighbor` resource.
 `bgp_multipath` let add optional arguments. `multipath` is now **deprecated**.
 * add `esi` argument in `junos_interface_physical` (Fixes #126) Thans @dejongm
-<<<<<<< HEAD
 * add `junos_group_dual_system` resource (Fixes #120)
-=======
 * add `junos_chassis_cluster` resource (Fixes parts of #106)
 * add `ether_opts`, `gigether_opts` and `parent_ether_opts` arguments in `junos_interface_physical` resource to add more options and replace `ae_lacp`, `ae_link_speed`, `ae_minimum_links`, `ether802_3ad` arguments which are now deprecated (Fixes #133, #127, parts of #106)
->>>>>>> b44f5c50
 
 BUG FIXES:
 
