--- conflicted
+++ resolved
@@ -3,13 +3,10 @@
 
 ENHANCEMENTS:
 
-<<<<<<< HEAD
 * resource/`junos_system`: add `ntp` block argument (Fixes #261)
 * resource/`junos_interface_logical`: add `dad_disable` argument  inside `family_inet6` block argument (Fixes #263)
 * data-source/`junos_interface_logical`: add `dad_disable` attributes as for the resource
-=======
 * resource/`junos_system`: add `netconf_traceoptions` block argument inside `services` block argument (Fixes #262)
->>>>>>> 428bd443
 * data-source/`junos_interface`, `junos_interface_logical`: `vrrp_group.*.authentication_key` is now a sensitive argument (like resource)
 * docs: rewrite style for argument name and type
 * docs: add attributes reference on resource
