--- conflicted
+++ resolved
@@ -1,13 +1,10 @@
 ## upcoming release
 ENHANCEMENTS:
-<<<<<<< HEAD
 * add `junos_services_security_intelligence_profile` resource (Fixes partes of #145)
 * add `junos_services_security_intelligence_policy` resource (Fixes partes of #145)
 * add `junos_services_proxy_profile` resource
 * add `junos_services` resource (Fixes partes of #145)
-=======
 * add `match_destination_address_excluded` and `match_source_address_excluded` arguments in `junos_security_global_policy` and `junos_security_policy` resources (Fixes #159)
->>>>>>> e2ecb846
 
 BUG FIXES:
 
