<!-- markdownlint-disable-file MD013 MD041 -->
## upcoming release

ENHANCEMENTS:

<<<<<<< HEAD
* resource/`junos_system`: add `ports` block argument (Fixes #294)
* resource/`junos_application`: add `term` block argument (Fixes #296)
=======
* resource/`junos_group_dual_system`: add `system.0.inet6_backup_router_address` and `system.0.inet6_backup_router_destination` arguments, add validation on `system.0.backup_router_address` and list of string for `system.0.backup_router_destination` is now unordered (Fixes #302)
>>>>>>> 006ee2c1

BUG FIXES:

## 1.21.1 (October 22, 2021)

BUG FIXES:

* module go-netconf updated to enhance RPCError display with the `error-path` and `error-info>bad-element` values if set (Fixes parts of [#292](https://github.com/jeremmfr/terraform-provider-junos/issues/292))
* r/`*`: fix missing identifier value in the errors `multiple blocks with the same identifier` (Fixes parts of [#292](https://github.com/jeremmfr/terraform-provider-junos/issues/292))

## 1.21.0 (October 12, 2021)

FEATURES:

* add `junos_security_nat_static_rule` resource (Fixes [#281](https://github.com/jeremmfr/terraform-provider-junos/issues/281))

ENHANCEMENTS:

* resource/`*`: to avoid any confusion, the provider now detects and generates an error during `apply` when there are duplicate elements (with the same identifier, for example the same `name`) in the block lists of certain resources
* resource/`junos_routing_instance`: add `instance_export` and `instance_import` arguments (Fixes [#280](https://github.com/jeremmfr/terraform-provider-junos/issues/280))
* resource/`junos_routing_options`: add `instance_export` and `instance_import` arguments
* resource/`junos_security_address_book`: add `address_set` argument inside `address_set` block (Fixes [#287](https://github.com/jeremmfr/terraform-provider-junos/issues/287))
* resource/`junos_security_nat_destination`: add multiple arguments, `application`, `destination_...`, `protocol`, `source_...` in `rule` block and `description`
* resource/`junos_security_nat_destination_pool`: add `description` argument
* resource/`junos_security_nat_source`: add multiple arguments, `application`, `destination_...`, `protocol`, `source_...` in `match` block inside `rule` block and `description`
* resource/`junos_security_nat_source_pool`: add `description` argument
* resource/`junos_security_nat_static`: add multiple arguments, `destination_...`, `source_...` in `rule` block, `mapped_port...` in `then` block, `configure_rules_singly` and `description`. also add possibility to use `prefix-name` in `then.0.type`
* resource/`junos_security_zone`: add `address_set` argument inside `address_book_set` block
* resource/`junos_security_zone_book_address_set`: add `address_set` argument
* release now with golang 1.17 and replace the terraform sdk to a fork to avoid the note `Objects have changed outside of Terraform` with the empty string lists when create resources

BUG FIXES:

* resource/`junos_ospf_area`: fix missing set interface when `interface` block have only `name` set
* resource/`junos_security_nat_source`: fix panic when `match` block inside `rule` block is empty

## 1.20.0 (September 07, 2021)

FEATURES:

* add `junos_eventoptions_generate_event` resource (Fixes [#267](https://github.com/jeremmfr/terraform-provider-junos/issues/267))
* add `junos_security_dynamic_address_feed_server` resource (Fixes parts of [#273](https://github.com/jeremmfr/terraform-provider-junos/issues/273))
* add `junos_security_dynamic_address_name` resource (Fixes parts of [#273](https://github.com/jeremmfr/terraform-provider-junos/issues/273))

ENHANCEMENTS:

* resource/`junos_chassis_cluster`: add `preempt_delay`, `preempt_limit` and `preempt_period` arguments inside `redundancy_group` block list argument (Fixes [#270](https://github.com/jeremmfr/terraform-provider-junos/issues/270))
* resource/`junos_firewall_filter`: arguments with type list of string in block `term.*.from` are now unordered
* resource/`junos_interface_logical`: add `dad_disable` argument  inside `family_inet6` block argument (Fixes [#263](https://github.com/jeremmfr/terraform-provider-junos/issues/263))
* data-source/`junos_interface`, `junos_interface_logical`: `vrrp_group.*.authentication_key` is now a sensitive argument (like resource)
* data-source/`junos_interface_logical`: add `dad_disable` attributes as for the resource
* resource/`junos_interface_logical`: lists of string for `security_inbound_protocols` and `security_inbound_services` are now unordered
* resource/`junos_policyoptions_policy_statement`: arguments with type list of string (except `policy`) in block `term.*.from` and `term.*.to` are now unordered
* resource/`junos_security`: list of string for `ike_traceoptions.0.flag` is now unordered
* resource/`junos_security`: add validation on `name` argument inside `file` block inside `ike_traceoptions` block
* resource/`junos_security_global_policy`: arguments with type list of string in block `policy` are now unordered
* resource/`junos_security_nat_source`: arguments with type list of string in block `rule.*.match` are now unordered
* resource/`junos_security_policy`: arguments with type list of string in block `policy` are now unordered
* resource/`junos_security_screen`: lists of string for `tcp.0.syn_flood.0.whitelist.*.destination_address`, `tcp.0.syn_flood.0.whitelist.*.source_address` and `udp.0.flood.0.whitelist` are now unordered
* resource/`junos_security_screen_whitelist`: list of string for `address` is now unordered
* resource/`junos_security_zone`: lists of string for `inbound_protocols` and `inbound_services` are now unordered
* resource/`junos_system`: arguments with type list of string are now unordered (except `authentication_order`, `name_server` and `ssh.0.authentication_order`)
* resource/`junos_system`: add `ntp` block argument (Fixes [#261](https://github.com/jeremmfr/terraform-provider-junos/issues/261))
* resource/`junos_system`: add `netconf_traceoptions` block argument inside `services` block argument (Fixes [#262](https://github.com/jeremmfr/terraform-provider-junos/issues/262))
* resource/`*`: sets of string are now ordered before adding to Junos config to avoid unnecessary diff in commits
* docs: rewrite style for argument name and type
* docs: add attributes reference on resource

BUG FIXES:

* resource/`junos_security`: fix reading `size` argument inside `file` block inside `ike_traceoptions` block when number match a multiple of 1024 (example 1k, 1m, 1g)
* resource/`junos_security`: fix string format for `idp_security_package.0.automatic_start_time` to `YYYY-MM-DD.HH:MM:SS` to avoid unnecessary diff for Terraform when timezone of Junos device change
* resource/`junos_chassis_cluster`: fix possible crash in certain conditions when import this resource
* resource/`*`: add validation to some arguments which cannot contain a space character and thus avoid bugs when reading these arguments

## 1.19.0 (July 30, 2021)

FEATURES:

* add `junos_eventoptions_destination` resource
* add `junos_eventoptions_policy` resource (Fixes [#252](https://github.com/jeremmfr/terraform-provider-junos/issues/252))

ENHANCEMENTS:

* resource/`junos_application`: add `application_protocol`, `description`, `ether_type`, `rpc_program_number` and `uuid` arguments (Fixes [#255](https://github.com/jeremmfr/terraform-provider-junos/issues/255))

## 1.18.0 (July 09, 2021)

FEATURES:

* add `junos_bridge_domain` resource
* add `junos_evpn` resource (Fixes parts of [#131](https://github.com/jeremmfr/terraform-provider-junos/issues/131))
* add `junos_services_rpm_probe` resource (Fixes [#247](https://github.com/jeremmfr/terraform-provider-junos/issues/247))
* add `junos_switch_options` resource (Fixes parts of [#131](https://github.com/jeremmfr/terraform-provider-junos/issues/131))

ENHANCEMENTS:

* resource/`junos_bgp_group`: `authentication_key` is now a sensitive argument
* resource/`junos_bgp_neighbor`: `authentication_key` is now a sensitive argument
* resource/`junos_interface`, `junos_interface_logical`: `vrrp_group.*.authentication_key` is now a sensitive argument
* resource/`junos_policyoptions_policy_statement`: add `add_it_to_forwarding_table_export` argument (Fixes [#241](https://github.com/jeremmfr/terraform-provider-junos/issues/241))
* resource/`junos_routing_instance`: add `description`, `route_distinguisher`, `vrf_export`, `vrf_import`, `vrf_target`, `vrf_target_auto`, `vrf_target_export`, `vrf_target_import`, `vtep_source_interface`, `configure_rd_vrfopts_singly` and `configure_type_singly` arguments
* resource/`junos_routing_options`: add `forwarding_table_export_configure_singly` argument
* resource/`junos_routing_options`: add `router_id` argument
* resource/`junos_security_ike_gateway`: `aaa.0.client_password` is now a sensitive argument
* resource/`junos_system`: `archival_configuration.0.archive_site.*.password` is now a sensitive argument

BUG FIXES:

* resource/`junos_ospf`: fix missing mutex unlocking when read resource and checking routing-instance existence
* resource/`junos_security_nat_destination`: fix order issue on `from.0.value` list
* resource/`junos_security_nat_source`: fix order issue on `from.0.value` and `to.0.value` lists (Fixes [#243](https://github.com/jeremmfr/terraform-provider-junos/issues/243))
* resource/`junos_security_nat_static`: fix order issue on `from.0.value` list
* resource/`junos_system`: unescape the html entities for `announcement` argument inside `login` argument (Fixes parts of [#251](https://github.com/jeremmfr/terraform-provider-junos/issues/251))
* resource/`junos_system`: remove the potential double quotes for `ciphers` argument inside `services.0.ssh` argument (Fixes parts of [#251](https://github.com/jeremmfr/terraform-provider-junos/issues/251))
* resource/`junos_vlan`: fix order issue on `community_vlans` and `vlan_id_list` lists

## 1.17.0 (June 18, 2021)

FEATURES:

* add `junos_ospf` resource
* add `junos_security_idp_custom_attack` resource (Fixes parts of [#225](https://github.com/jeremmfr/terraform-provider-junos/issues/225))
* add `junos_security_idp_custom_attack_group` resource
* add `junos_security_idp_policy` resource (Fixes parts of [#225](https://github.com/jeremmfr/terraform-provider-junos/issues/225))

ENHANCEMENTS:

* provider: try multiple SSH authentication methods (key + password)
* provider: add `ssh_ciphers` argument to configure ciphers used in SSH connection
* provider: add support of SSH agent to SSH authentication (Fixes [#212](https://github.com/jeremmfr/terraform-provider-junos/issues/212))
* resource/`junos_application`: add `inactivity_timeout` argument (Fixes [#230](https://github.com/jeremmfr/terraform-provider-junos/issues/230))
* resource/`junos_group_dual_system`: add `preferred` and `primary` arguments inside `family_inet_address` and `family_inet6_address` arguments inside `interface_fxp0` argument (Fixes [#211](https://github.com/jeremmfr/terraform-provider-junos/issues/211))
* resource/`junos_interface_logical`: add `preferred` and `primary` arguments inside `address` argument inside `family_inet` and `family_inet6` arguments, add `vlan_no_compute` argument to disable the automatic compute of `vlan_id`
* data-source/`junos_interface_logical`: add `preferred` and `primary` attributes as for the resource
* resource/`junos_routing_options`, `junos_security`, `junos_services`, `junos_snmp`: add `clean_on_destroy` argument to clean static configuration when destroy the resource (Fixes [#227](https://github.com/jeremmfr/terraform-provider-junos/issues/227))
* resource/`junos_routing_options`: add `forwarding_table` argument (Fixes [#221](https://github.com/jeremmfr/terraform-provider-junos/issues/221))
* resource/`junos_security`: add `idp_security_package` and `idp_sensor_configuration` arguments (Fixes parts of [#225](https://github.com/jeremmfr/terraform-provider-junos/issues/225)), add `user_identification_auth_source` argument (Fixes [#238](https://github.com/jeremmfr/terraform-provider-junos/issues/238))
* resource/`junos_security_global_policy`: add `idp_policy` argument inside `permit_application_services` argument inside `policy` argument
* resource/`junos_security_policy`: add `idp_policy` argument inside `permit_application_services` argument inside `policy` argument
* resource/`junos_services_flowmonitoring_vipfix_template`: add `ip_template_export_extension` argument (Fixes [#229](https://github.com/jeremmfr/terraform-provider-junos/issues/229))
* resource/`junos_system`: add `radius_options_attributes_nas_ipaddress`, `radius_options_enhanced_accounting` and `radius_options_password_protocol_mschapv2` arguments (Fixes [#210](https://github.com/jeremmfr/terraform-provider-junos/issues/210)), add `archival_configuration` argument (Fixes [#231](https://github.com/jeremmfr/terraform-provider-junos/issues/231))

## 1.16.2 (May 28, 2021)

BUG FIXES:

* provider: fix XML error on commit with RPC reply without `<commit-results>` but different from `<ok/>` (Fixes [#223](https://github.com/jeremmfr/terraform-provider-junos/issues/223))
* resource/`junos_interface_logical`: disable set vlan-id on 'vlan.*' interface (Fixes parts of [#222](https://github.com/jeremmfr/terraform-provider-junos/issues/222))
* resource/`junos_vlan`: allow 'vlan.*' interface in `l3_interface` argument (Fixes parts of [#222](https://github.com/jeremmfr/terraform-provider-junos/issues/222))

## 1.16.1 (May 26, 2021)

BUG FIXES:

* resource/`junos_interface_logical`: disable set vlan-id on 'irb.*' interface (Fixes [#217](https://github.com/jeremmfr/terraform-provider-junos/issues/217))

## 1.16.0 (May 17, 2021)

FEATURES:

* add `junos_security_zone_book_address` resource (Fixes parts of [#192](https://github.com/jeremmfr/terraform-provider-junos/issues/192))
* add `junos_security_zone_book_address_set` resource (Fixes parts of [#192](https://github.com/jeremmfr/terraform-provider-junos/issues/192))
* add `junos_services_advanced_anti_malware_policy` resource
* add `junos_services_ssl_initiation_profile` resource
* add `junos_services_user_identification_ad_access_domain` resource
* add `junos_services_user_identification_device_identity_profile` resource (Fixes parts of [#189](https://github.com/jeremmfr/terraform-provider-junos/issues/189))

ENHANCEMENTS:

* resource/`junos_security`: add `policies` argument with `policy_rematch` and `policy_rematch_extensive` arguments inside (Fixes [#185](https://github.com/jeremmfr/terraform-provider-junos/issues/185)) Thanks  [@Sha-San-P](https://github.com/Sha-San-P)
* resource/`junos_security_address_book`: list of string for `address` argument inside `address_set` argument is now unordered
* resource/`junos_security_global_policy`: add `advanced_anti_malware_policy` argument inside `permit_application_services` argument
* resource/`junos_security_global_policy`: add `match_source_end_user_profile` argument inside `policy` argument
* resource/`junos_security_nat_source_pool`: add `address_pooling` argument (Fixes [#193](https://github.com/jeremmfr/terraform-provider-junos/issues/193)) Thanks [@edpio19](https://github.com/edpio19)
* resource/`junos_security_policy`: add `match_source_end_user_profile` argument inside `policy` argument
* resource/`junos_security_policy`: add `advanced_anti_malware_policy` argument inside `permit_application_services` argument
* resource/`junos_security_zone`: add `address_book_configure_singly` argument to disable management of address-book in this resource. (Fixes parts of [#192](https://github.com/jeremmfr/terraform-provider-junos/issues/192))
* resource/`junos_security_zone`: add `address_book_dns`, `address_book_range` and `address_book_wildcard` arguments and add `description` on existing `address_book_*` arguments
* resource/`junos_security_zone`: list of string for `address` argument inside `address_book_set` argument is now unordered
* resource/`junos_services`: add `advanced_anti_malware` argument (Fixes [#201](https://github.com/jeremmfr/terraform-provider-junos/issues/201))
* resource/`junos_services`: add `user_identification` argument (Fixes parts of [#189](https://github.com/jeremmfr/terraform-provider-junos/issues/189))
* resource/`junos_services`: `url_parameter` is now a sensitive argument
* resource/`junos_services`: `authentication_token`, `authentication_tls_profile` and `url` are now attributes (information read from Junos config) when not set in Terraform config. (Fixes [#200](https://github.com/jeremmfr/terraform-provider-junos/issues/200))
* resource/`junos_system`: add `web_management_http` and `web_management_https` arguments (Fixes [#173](https://github.com/jeremmfr/terraform-provider-junos/issues/173)) Thanks [@MerryPlant](https://github.com/MerryPlant)
* resource/`junos_system`: add `license` argument (Fixes [#205](https://github.com/jeremmfr/terraform-provider-junos/issues/205)) Thanks [@MerryPlant](https://github.com/MerryPlant)
* clean code: remove override of the lists of 1 map to handle directly the map
* clean code: fix lll linter errors with a var to map
* clean code: remove a useless override of map with himself and a useless option to compare different type

BUG FIXES:

* fix errors not generated with certain nested blocks empty and default integer argument = -1 in these blocks
* resource/`junos_services`: fix set/read/delete empty `application_identification` block to enable 'application-identification'

## 1.15.1 (April 23, 2021)

BUG FIXES:

* resource/`junos_security_global_policy`: fix `match_application` argument not required if `match_dynamic_application` is set and Junos version is > 19.1R1 (Fixes [#188](https://github.com/jeremmfr/terraform-provider-junos/issues/188))
* resource/`junos_security_policy`: fix `match_application` argument not required if `match_dynamic_application` is set and Junos version is > 19.1R1 (Fixes [#188](https://github.com/jeremmfr/terraform-provider-junos/issues/188))

## 1.15.0 (April 20, 2021)

FEATURES:

* add `junos_forwardingoptions_sampling_instance` resource (Fixes parts of [#165](https://github.com/jeremmfr/terraform-provider-junos/issues/165))
* add `junos_generate_route` resource
* add `junos_services` resource (Fixes parts of [#145](https://github.com/jeremmfr/terraform-provider-junos/issues/145), [#158](https://github.com/jeremmfr/terraform-provider-junos/issues/158))
* add `junos_services_flowmonitoring_vipfix_template` resource (Fixes parts of [#165](https://github.com/jeremmfr/terraform-provider-junos/issues/165))
* add `junos_services_proxy_profile` resource
* add `junos_services_security_intelligence_policy` resource (Fixes parts of [#145](https://github.com/jeremmfr/terraform-provider-junos/issues/145))
* add `junos_services_security_intelligence_profile` resource (Fixes parts of [#145](https://github.com/jeremmfr/terraform-provider-junos/issues/145))
* add `junos_snmp` resource (Fixes parts of [#170](https://github.com/jeremmfr/terraform-provider-junos/issues/170))
* add `junos_snmp_clientlist` resource
* add `junos_snmp_community` resource (Fixes parts of [#170](https://github.com/jeremmfr/terraform-provider-junos/issues/170))
* add `junos_snmp_view` resource

ENHANCEMENTS:

* resource/`junos_aggregate_route`: add `as_path_*` arguments, add support IPv6 Routes and simplify delete lines when update
* resource/`junos_bgp_group`: add `keep_all` and `keep_none` arguments
* resource/`junos_bgp_neighbor`: add `keep_all` and `keep_none` arguments
* resource/`junos_group_dual_system`: add `family_inet6_address` argument inside `interface_fxp0` argument (Fixes [#177](https://github.com/jeremmfr/terraform-provider-junos/issues/177))
* resource/`junos_interface_logical`: add `sampling_input` and `sampling_output` arguments in `family_inet` and `family_inet6` arguments (Fixes parts of [#165](https://github.com/jeremmfr/terraform-provider-junos/issues/165))
* data-source/`junos_interface_logical`: add `sampling_input` and `sampling_output` attributes in `family_inet` and `family_inet6` attributes
* resource/`junos_security`: add `forwarding_process` argument (Fixes parts of [#158](https://github.com/jeremmfr/terraform-provider-junos/issues/158))
* resource/`junos_security`: add `rsh_disable` and `sql_disable` arguments (Fixes [#182](https://github.com/jeremmfr/terraform-provider-junos/issues/182)) Thanks [@edpio19](https://github.com/edpio19)
* resource/`junos_security_global_policy`: add `match_destination_address_excluded` and `match_source_address_excluded` arguments (Fixes [#159](https://github.com/jeremmfr/terraform-provider-junos/issues/159))
* resource/`junos_security_global_policy`: add `match_dynamic_application` arguments (Fixes parts of [#158](https://github.com/jeremmfr/terraform-provider-junos/issues/158))
* resource/`junos_security_nat_source_pool`: add `pool_utilization_alarm_raise_threshold` and `pool_utilization_alarm_clear_threshold` arguments (Fixes [#171](https://github.com/jeremmfr/terraform-provider-junos/issues/171)) Thanks [@edpio19](https://github.com/edpio19)
* resource/`junos_security_policy`: add `match_destination_address_excluded` and `match_source_address_excluded` arguments (Fixes [#159](https://github.com/jeremmfr/terraform-provider-junos/issues/159))
* resource/`junos_security_policy`: add `match_dynamic_application` arguments (Fixes parts of [#158](https://github.com/jeremmfr/terraform-provider-junos/issues/158))
* resource/`junos_static_route`: add `as_path_*` arguments and simplify delete lines when update
* resource/`junos_vlan`: add `vni_extend_evpn` argument inside `vxlan` argument (Fixes [#132](https://github.com/jeremmfr/terraform-provider-junos/issues/132)) Thanks [@dejongm](https://github.com/dejongm)
* clean code: remove useless type/func exporting, and fixes formatting golang code

BUG FIXES:

* fix panic when candidate config clear or unlock generate Junos error(s)
* fix missing MinItems=1 on a part of required `ListOfString` arguments

## 1.14.0 (March 19, 2021)

FEATURES:

* add `junos_chassis_cluster` resource (Fixes parts of [#106](https://github.com/jeremmfr/terraform-provider-junos/issues/106))
* add `junos_group_dual_system` resource (Fixes [#120](https://github.com/jeremmfr/terraform-provider-junos/issues/120))
* add `junos_null_commit_file` resource (Fixes parts of [#136](https://github.com/jeremmfr/terraform-provider-junos/issues/136))
* add `junos_security_address_book` resource (Fixes [#137](https://github.com/jeremmfr/terraform-provider-junos/issues/137)) Thanks [@tagur87](https://github.com/tagur87)
* add `junos_security_global_policy` resource (Fixes [#138](https://github.com/jeremmfr/terraform-provider-junos/issues/138))
* add provider argument `file_permission`
* add provider argument `fake_create_with_setfile` -  **Don't use in normal terraform run** and **be carefully with this option**
See docs for more information (Fixes parts of [#136](https://github.com/jeremmfr/terraform-provider-junos/issues/136))

ENHANCEMENTS:

* add `cluster`, `family_evpn` arguments in `junos_bgp_group` and `junos_bgp_neighbor` resource
* add new `bgp_multipath` block argument to replace `multipath` bool argument in `junos_bgp_group` and `junos_bgp_neighbor` resource
`bgp_multipath` let add optional arguments. `multipath` is now **deprecated**
* add `esi` argument in `junos_interface_physical` resource and data source (Fixes [#126](https://github.com/jeremmfr/terraform-provider-junos/issues/126)) Thanks [@dejongm](https://github.com/dejongm)
* add `ether_opts`, `gigether_opts` and `parent_ether_opts` arguments in `junos_interface_physical` resource and data source to add more options and replace `ae_lacp`, `ae_link_speed`, `ae_minimum_links`, `ether802_3ad` arguments which are now deprecated (Fixes [#133](https://github.com/jeremmfr/terraform-provider-junos/issues/133), [#127](https://github.com/jeremmfr/terraform-provider-junos/issues/127), parts of [#106](https://github.com/jeremmfr/terraform-provider-junos/issues/106))
* add `security_inbound_protocols` and `security_inbound_services` arguments in `junos_interface_logical` resource and data source (Fixes [#141](https://github.com/jeremmfr/terraform-provider-junos/issues/141))
* add `feature_profile_web_filtering_juniper_enhanced_server` argument in `utm` argument of `junos_security` resource (Fixes [#155](https://github.com/jeremmfr/terraform-provider-junos/issues/155))

BUG FIXES:

* fix change `description` to null in `junos_interface_logical` and `junos_interface_physical` resource
* fix `prefix` list order issue in `junos_policyoptions_prefix_list` resource (Fixes [#150](https://github.com/jeremmfr/terraform-provider-junos/issues/150))
* fix validation for `name` of `address_book` and `address_boob_set` in `junos_security_zone` resource (Fixes [#153](https://github.com/jeremmfr/terraform-provider-junos/issues/153))

## 1.13.1 (February 18, 2021)

BUG FIXES:

* fix source nat pool network address not allowed (Fixes [#128](https://github.com/jeremmfr/terraform-provider-junos/issues/128))

## 1.13.0 (February 11, 2021)

FEATURES:

* add `junos_security_screen` resource (Fixes parts of [#92](https://github.com/jeremmfr/terraform-provider-junos/issues/92))
* add `junos_security_screen_whitelist` resource
* add `junos_security_utm_custom_url_category` resource (Fixes [#108](https://github.com/jeremmfr/terraform-provider-junos/issues/108)) Thanks [@a-d-v](https://github.com/a-d-v)

ENHANCEMENTS:

* add `h323_disable`, `mgcp_disable`, `rtsp_disable`, `sccp_disable` and `sip_disable` arguments in `junos_security` resource (Fixes [#95](https://github.com/jeremmfr/terraform-provider-junos/issues/95)) Thanks [@a-d-v](https://github.com/a-d-v)
* add `default_address_selection` and `no_multicast_echo` arguments in `junos_system` resource (Fixes [#97](https://github.com/jeremmfr/terraform-provider-junos/issues/97)) Thanks [@a-d-v](https://github.com/a-d-v)
* add `advance_policy_based_routing_profile`, `application_tracking`, `description`, `reverse_reroute`, `screen`, `source_identity_log` and `tcp_rst` arguments in `junos_security_zone` resource (Fixes parts of [#92](https://github.com/jeremmfr/terraform-provider-junos/issues/92))

BUG FIXES:

* fix typo in name of `accounting_timeout` argument in `junos_system_radius_server` resource. **Update your config for new version of this argument**
* fix warnings received from the device generate failures on resource actions. Now, received warnings are send to terraform under warnings format (Fixes [#105](https://github.com/jeremmfr/terraform-provider-junos/issues/105))
* fix possibility to create `junos_interface_physical` and `junos_interface_logical` resource on a non-existent interface (Fixes [#111](https://github.com/jeremmfr/terraform-provider-junos/issues/111)). Read configuration before read interface status for validate resource existence.
* fix integer compute for `chassis aggregated-devices ethernet device-count` when create/update/delete `junos_interface_physical` resource. Now this uses current configuration instead of the status of 'ae' interfaces and also takes into account resource with prefix name 'ae' in addition to `ether802_3ad` argument.
* fix `filter_output` not set with good argument for `family inet6` in `junos_interface_logical` resource (Fixes [#117](https://github.com/jeremmfr/terraform-provider-junos/issues/117))
* fix IP/Mask validation for point to point IPs
* clean code: remove useless else when read a empty config

## 1.12.3 (February 05, 2021)

BUG FIXES:

* fix crash when `bind_interface` change in `junos_security_ipsec_vpn` resource

## 1.12.2 (February 03, 2021)

BUG FIXES:

* allow the name length of some objects > 32 for part of the resources (Fixes [#101](https://github.com/jeremmfr/terraform-provider-junos/issues/101))

## 1.12.1 (February 01, 2021)

BUG FIXES:

* possible mismatch for routing_instance in junos_interface_logical resource (Fixes [#98](https://github.com/jeremmfr/terraform-provider-junos/issues/98))
* can't create empty junos_policyoptions_prefix_list resource (Fixes [#99](https://github.com/jeremmfr/terraform-provider-junos/issues/99))

## 1.12.0 (January 20, 2021)

FEATURES:

* add `junos_system_login_class` resource (Fixes parts of [#88](https://github.com/jeremmfr/terraform-provider-junos/issues/88))
* add `junos_system_login_user` resource (Fixes parts of [#88](https://github.com/jeremmfr/terraform-provider-junos/issues/88))
* add `junos_system_root_authentication` resource

ENHANCEMENTS:

* add `ssh_sleep_closed` argument in provider configuration (Fixes part of [#87](https://github.com/jeremmfr/terraform-provider-junos/issues/87))
* add `login` argument in `junos_system` resource (Fixes parts of [#88](https://github.com/jeremmfr/terraform-provider-junos/issues/88))

BUG FIXES:

* add missing lock in data source to reduce netconf commands parallelism
* use only one ssh connection per action and per resource (Fixes part of [#87](https://github.com/jeremmfr/terraform-provider-junos/issues/87))

## 1.11.0 (January 05, 2021)

FEATURES:

* add `junos_interface_physical` resource for replace the parts of physical interface in deprecated `junos_interface` resource
* add `junos_interface_physical` data source for replace the parts of physical interface in deprecated `junos_interface` data source
* add `junos_interface_logical` resource for replace the parts of logical interface in deprecated `junos_interface` resource
* add `junos_interface_logical` data source for replace the parts of logical interface in deprecated `junos_interface` data source

ENHANCEMENTS:

* add `authentication_order`, `auto_snapshot`, `domain_name`, `host_name`, `inet6_backup_router`, `internet_options`, `max_configuration_rollbacks`, `max_configurations_on_flash`, `no_ping_record_route`, `no_ping_time_stamp`, `no_redirects`, `no_redirects_ipv6` and `time_zone` arguments in `junos_system` resource (Fixes [#81](https://github.com/jeremmfr/terraform-provider-junos/issues/81))
* code optimization (remove useless list length check before loop on)
* code optimization (remove useless strings mod usage to compare fixed string)
* deprecate `junos_interface` resource for two new resources (split physical and logical interface into separate resources)
* deprecate `junos_interface` data source for two new data sources (split physical and logical interface into separate data sources)

BUG FIXES:

* generate errors on apply if `syslog`, `services` or `services.0.ssh` block is set but empty in `junos_system` resource

## 1.10.0 (December 15, 2020)

ENHANCEMENTS:

* add `interface` option to `qualified_next_hop` on `static_route` resource (Fixes [#71](https://github.com/jeremmfr/terraform-provider-junos/issues/71)) Thanks [@tagur87](https://github.com/tagur87)
* add `inet_rpf_check` and `inet6_rpf_check` arguments in `junos_interface` resource (Fixes [#72](https://github.com/jeremmfr/terraform-provider-junos/issues/72))
* add `discard`, `receive`, `reject`, `next_table`, `active`, `passive`, `install`, `no_install`, `readvertise`, `no_readvertise`, `resolve`, `no_resolve`, `retain` and `no_retain` arguments in `junos_static_route` resource

BUG FIXES:

* fix missing compatibility argument checks when apply `junos_interface` resource (unit interface or not)
* fix `advertisements_threshold` argument missing for vrrp in family inet6 address in `junos_interface` resource

## 1.9.0 (December 03, 2020)

FEATURES:

* add `junos_system_information` data source (Fixes [#60](https://github.com/jeremmfr/terraform-provider-junos/issues/60)) Thanks [@tagur87](https://github.com/tagur87)
* add `junos_interface_st0_unit` resource (Fixes [#64](https://github.com/jeremmfr/terraform-provider-junos/issues/64))

ENHANCEMENTS:

* simplify gather system/software information when create new netconf session
* add support static IPv6 Routes in `junos_static_route` resource (Fixes [#67](https://github.com/jeremmfr/terraform-provider-junos/issues/67))

BUG FIXES:

* fix inconsistent result after creating `junos_interface` resource with only `name` argument (Fixes [#65](https://github.com/jeremmfr/terraform-provider-junos/issues/65))

## 1.8.0 (November 20, 2020)

FEATURES:

* add `junos_security_log_stream` resource (Fixes parts of [#54](https://github.com/jeremmfr/terraform-provider-junos/issues/54))

ENHANCEMENTS:

* add `traffic_selector` argument in `junos_security_ipsec_vpn` resource (Fixes [#53](https://github.com/jeremmfr/terraform-provider-junos/issues/53))
* add `complete_destroy` argument in `junos_interface` resource
* add `alg` argument in `junos_security` resource (Fixes parts of [#54](https://github.com/jeremmfr/terraform-provider-junos/issues/54))
* add `flow` argument in `junos_security` resource (Fixes parts of [#54](https://github.com/jeremmfr/terraform-provider-junos/issues/54))
* add `log` argument in `junos_security` resource (Fixes parts of [#54](https://github.com/jeremmfr/terraform-provider-junos/issues/54))
* add `forwarding_options` argument in `junos_security` resource (Fixes parts of [#54](https://github.com/jeremmfr/terraform-provider-junos/issues/54))
* add `proposal_set` argument in `junos_security_ike_policy` and `junos_security_ipsec_policy` resource (Fixes [#55](https://github.com/jeremmfr/terraform-provider-junos/issues/55))
* add `icmp_code` and `icmp_code_except` sub-arguments for 'term.N.from' to `junos_firewall_filter` resource (Fixes [#58](https://github.com/jeremmfr/terraform-provider-junos/issues/58))
* optimize memory usage of functions for bgp_* resource
* release now with golang 1.15

BUG FIXES:

* remove useless ForceNew for `bind_interface_auto` argument in `junos_security_ipsec_vpn` resource

## 1.7.0 (November 03, 2020)

ENHANCEMENTS:

* add `dynamic_remote` argument in `junos_security_ike_gateway` resource (Fixes [#50](https://github.com/jeremmfr/terraform-provider-junos/issues/50))
* add `aaa` argument in `junos_security_ike_gateway` resource

BUG FIXES:

* fix lint errors from latest golangci-lint

## 1.6.1 (October 22, 2020)

BUG FIXES:

* fix compile libraries into release (for alpine linux like hashicorp/terraform docker image)

## 1.6.0 (October 21, 2020)

FEATURES:

* add `junos_security` resource (special resource for static configuration in security block) (Fixes [#43](https://github.com/jeremmfr/terraform-provider-junos/issues/43))
* add `junos_system` resource (special resource for static configuration in system block) (Fixes parts of [#33](https://github.com/jeremmfr/terraform-provider-junos/issues/33))
* add `junos_routing_options` resource (special resource for static configuration in routing-options block)

ENHANCEMENTS:

* add `sshkey_pem` argument in provider configuration
* add `send_mode` for `dead_peer_detection` in `junos_security_ike_gateway` resource (Fixes [#43](https://github.com/jeremmfr/terraform-provider-junos/issues/43))
* upgrade to terraform-plugin-sdk v2
* switch to sdk for part of ValidateFunc and rewrite the others to ValidateDiagFunc
* code optimization (compact test err func if not nil)

BUG FIXES:

* fix sess.configLock return already nil

## 1.5.1 (October 02, 2020)

BUG FIXES:

* add missing `password` field in provider configuration for ssh authentication (Fixes [#41](https://github.com/jeremmfr/terraform-provider-junos/issues/41))

## 1.5.0 (September 14, 2020)

FEATURES:

* add `junos_interface` data source

ENHANCEMENTS:

* add `vlan_tagging_id` argument in `junos_interface` resource

## 1.4.0 (September 04, 2020)

FEATURES:

* add `junos_system_ntp_server` resource (Fixes [#33](https://github.com/jeremmfr/terraform-provider-junos/issues/33))
* add `junos_system_radius_server` resource (Fixes [#33](https://github.com/jeremmfr/terraform-provider-junos/issues/33))
* add `junos_system_syslog_host` resource (Fixes [#33](https://github.com/jeremmfr/terraform-provider-junos/issues/33))
* add `junos_system_syslog_file` resource (Fixes [#33](https://github.com/jeremmfr/terraform-provider-junos/issues/33))

ENHANCEMENTS:

* add `apply_path`, `dynamic_db` arguments in `junos_policyoptions_prefix_list` resource (Fixes [#31](https://github.com/jeremmfr/terraform-provider-junos/issues/31))
* add `is_fragment`, `next_header`, `next_header_except` arguments in `from` block for `junos_firewall_filter` resource (Fixes [#32](https://github.com/jeremmfr/terraform-provider-junos/issues/32))

BUG FIXES:

* fix message validateIntRange

## 1.3.0 (August 24, 2020)

FEATURES:

* add `junos_security_utm_custom_url_pattern` resource (Fixes [#26](https://github.com/jeremmfr/terraform-provider-junos/issues/26))
* add `junos_security_utm_policy` resource (Fixes [#26](https://github.com/jeremmfr/terraform-provider-junos/issues/26))
* add `junos_security_utm_profile_web_filtering_juniper_enhanced` resource (Fixes [#26](https://github.com/jeremmfr/terraform-provider-junos/issues/26))
* add `junos_security_utm_profile_web_filtering_juniper_local` resource
* add `junos_security_utm_profile_web_filtering_websense_redirect` resource

ENHANCEMENTS:

* remove useless LF for list of set command

BUG FIXES:

* fix typo in errors and commits messages
* [workflows] fix compile freebsd/arm64 on release
* fix rule/policy with space in name for application-services in `junos_security_policy` resource
* fix no empty List if Required for many resource

## 1.2.1 (August 17, 2020)

ENHANCEMENTS:

for terraform 0.13

* upgrade go version
* [workflows] rewrite release job
* [doc] rewrite index/readme

BUG FIXES:

* [workflows] no tar.gz incompatible with registry

## 1.2.0 (July 21, 2020)

FEATURES:

* add `junos_aggregate_route` resource (Fixes [#24](https://github.com/jeremmfr/terraform-provider-junos/issues/24))

ENHANCEMENTS:

* add `community` argument on `junos_static_route` resource

BUG FIXES:

* fix go lint error

## 1.1.1 (June 28, 2020)

BUG FIXES:

* allow usage of ~ in sshkeyfile path (Fixes [#22](https://github.com/jeremmfr/terraform-provider-junos/issues/22))

## 1.1.0 (June 17, 2020)

ENHANCEMENTS:

* add `application-services` argument in `junos_security_policy` resource (Fixes [#20](https://github.com/jeremmfr/terraform-provider-junos/issues/20))

## 1.0.6 (May 28, 2020)

BUG FIXES:

* update module go-netconf : Close ssh socket even if we get an error

## 1.0.5 (March 26, 2020)

BUG FIXES:

* fix `junos_interface` resource : crash on closeSession Netconf after error on startNewSession

## 1.0.4 (January 03, 2020)

BUG FIXES:

* fix `bind_interface_auto` argument on `junos_security_ipsec_vpn` resource -> search st0 unit not in terse simply
* remove commit-check before commit which gives the same error if there is
* fix check interface disable and NC

## 1.0.3 (January 03, 2020)

BUG FIXES:

* fix terraform crash with an empty blocks-mode (no one required)

## 1.0.2 (January 03, 2020)

ENHANCEMENTS:

* move cmd/debug environnement variables to provider config

## 1.0.1 (December 18, 2019)

BUG FIXES:

* fix readInterface with empty/disappeared interface

## 1.0.0 (November 27, 2019)

First release<|MERGE_RESOLUTION|>--- conflicted
+++ resolved
@@ -3,12 +3,9 @@
 
 ENHANCEMENTS:
 
-<<<<<<< HEAD
 * resource/`junos_system`: add `ports` block argument (Fixes #294)
 * resource/`junos_application`: add `term` block argument (Fixes #296)
-=======
 * resource/`junos_group_dual_system`: add `system.0.inet6_backup_router_address` and `system.0.inet6_backup_router_destination` arguments, add validation on `system.0.backup_router_address` and list of string for `system.0.backup_router_destination` is now unordered (Fixes #302)
->>>>>>> 006ee2c1
 
 BUG FIXES:
 
