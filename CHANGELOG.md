<!-- markdownlint-disable-file MD013 MD041 -->
## upcoming release

FEATURES:

* add `junos_interface_logical_info` data source (Fixes #393)

ENHANCEMENTS:

<<<<<<< HEAD
* resource/`junos_ospf_area`: add `realm` argument to add a OSPFv3 realm area. (Fixes #392),  
  add new `area_range`, `context_identifier`, `inter_area_prefix_export`, `inter_area_prefix_import`, `network_summary_export`, `network_summary_import`, `no_context_identifier_advertisement`, `nssa`, `stub` and `virtual_link` arguments,  
  add validation of `area_id`
=======
* resource/`junos_interface_logical`: add `disable` argument (Fixes #395)
* data-source/`junos_interface_logical`: add `disable` attribute (like resource)
* resource/`junos_interface_physical`: add `disable` argument
* data-source/`junos_interface_physical`: add `disable` attribute (like resource)
>>>>>>> cdf684a9

BUG FIXES:

* provider: correctly set address to connect to Junos host when an IPv6 is used for provider `ip` argument (enclose IPv6 in square brackets)

## 1.27.0 (May 06, 2022)

ENHANCEMENTS:

* resource/`junos_security_dynamic_address_feed_server`: add `url`, `tls_profile` and `validate_certificate_attributes_subject_or_san` arguments. (Fixes [#381](https://github.com/jeremmfr/terraform-provider-junos/issues/381))  
  Now one of `hostname` or `url` arguments is required.
* resource/`junos_interface_logical`: add `tunnel` block argument (Fixes [#383](https://github.com/jeremmfr/terraform-provider-junos/issues/383))
* data-source/`junos_interface_logical`: add `tunnel` block attribute (like resource)

BUG FIXES:

* resource/`junos_security_nat_source_pool`: fix crash and set correctly with a single port in `port_range`, add format precision in docs (Fixes [#382](https://github.com/jeremmfr/terraform-provider-junos/issues/382))

## 1.26.0 (April 13, 2022)

ENHANCEMENTS:

* resource/`junos_*`: move validation of some list of string to Plan phase and not during Apply
* resource/`junos_aggregate_route`: add validation to elements of `policy` argument
* resource/`junos_application_set`: add validation to elements of `applications` argument
* resource/`junos_bgp_group`: add validation to elements of `export` and `import` arguments
* resource/`junos_bgp_neighbor`: add validation to elements of `export` and `import` arguments
* resource/`junos_chassis_cluster`: add validation to elements of `member_interfaces` argument
* resource/`junos_evpn`: add validation to elements of `vrf_export` and `vrf_import` arguments
* resource/`junos_firewall_filter`: add validation to elements of `*prefix_list*` arguments
* resource/`junos_generate_route`: add validation to elements of `policy` argument
* resource/`junos_ospf`: add validation to elements of `export` and `import` arguments
* resource/`junos_policyoptions_policy_statement`: add validation to elements of some list of string
* resource/`junos_rib_group`: add validation to elements of `import_policy` argument
* resource/`junos_routing_instance`: add validation to elements of `instance_export`, `instance_import`, `vrf_export` and `vrf_import` arguments
* resource/`junos_routing_options`: add validation to elements of `forwarding_table.0.export`, `instance_export` and `instance_import` arguments
* resource/`junos_security_address_book`: add validation to elements of `attach_zone`, `address_set.*.address` and `address_set.*.address_set` arguments
* resource/`junos_security_zone`: add validation to elements of `address_book_set.*.address` and `address_book_set.*.address_set` arguments
* resource/`junos_security_zone_book_address_set`: add validation to elements of `address` and `address_set` arguments
* resource/`junos_system`: add `console` block, `time_format_millisecond` and `time_format_year` arguments inside `syslog` block argument (Fixes [#375](https://github.com/jeremmfr/terraform-provider-junos/issues/375), [#376](https://github.com/jeremmfr/terraform-provider-junos/issues/376))
* resource/`junos_system_root_authentication`: add `plain_text_password` argument to be able to set password in plain text format (Fixes [#368](https://github.com/jeremmfr/terraform-provider-junos/issues/368))
* provider: normalize reading `JUNOS_FAKEUPDATE_ALSO` and `JUNOS_FAKEDELETE_ALSO` environment variables (use SDK function)
* provider: add `ssh_timeout_to_establish` argument to configure a timeout for establishing TCP connections when initiating SSH connections
* provider: A gracefully shutting down of Terraform with `Ctrl-c` now stop threads waiting for candidate configuration lock (stop after a loop of `cmd_sleep_lock` seconds)  
  and cancel the TCP connection attempt to establish SSH session if it's not yet complete
* release now with golang 1.18

## 1.25.0 (March 18, 2022)

FEATURES:

* add `junos_chassis_redundancy` resource
* add `junos_igmp_snooping_vlan` resource (Fixes parts of [#340](https://github.com/jeremmfr/terraform-provider-junos/issues/340))
* add `junos_layer2_control` resource (Fixes parts of [#340](https://github.com/jeremmfr/terraform-provider-junos/issues/340))
* add `junos_lldp_interface` resource (Fixes parts of [#340](https://github.com/jeremmfr/terraform-provider-junos/issues/340))
* add `junos_lldpmed_interface` resource (Fixes parts of [#340](https://github.com/jeremmfr/terraform-provider-junos/issues/340))
* add `junos_rstp` resource (Fixes parts of [#340](https://github.com/jeremmfr/terraform-provider-junos/issues/340))
* add `junos_rstp_interface` resource (Fixes parts of [#340](https://github.com/jeremmfr/terraform-provider-junos/issues/340))
* add `junos_snmp_v3_community` resource
* add `junos_snmp_v3_usm_user` resource (Fixes parts of [#339](https://github.com/jeremmfr/terraform-provider-junos/issues/339))
* add `junos_snmp_v3_vacm_accessgroup` resource (Fixes parts of [#339](https://github.com/jeremmfr/terraform-provider-junos/issues/339))
* add `junos_snmp_v3_vacm_securitytogroup` resource (Fixes parts of [#339](https://github.com/jeremmfr/terraform-provider-junos/issues/339))
* add `junos_vstp` resource
* add `junos_vstp_interface` resource (Fixes parts of [#340](https://github.com/jeremmfr/terraform-provider-junos/issues/340))
* add `junos_vstp_vlan` resource
* add `junos_vstp_vlan_group` resource
* add `junos_routing_instance` data source (to be able to read the list of interfaces in routing-instance)
* add `junos_security_zone` data source (to be able to read the list of interfaces in security-zone)

ENHANCEMENTS:

* resource/`junos_firewall_filter`: add `packet_mode` argument inside `then` arguments for `term` (Fixes [#341](https://github.com/jeremmfr/terraform-provider-junos/issues/341))
* resource/`junos_ospf_area`: add multiple new arguments to `interface` block (Fixes [#348](https://github.com/jeremmfr/terraform-provider-junos/issues/348), [#356](https://github.com/jeremmfr/terraform-provider-junos/issues/356))
* resource/`junos_snmp`: add `engine_id` argument (Fixes parts of [#339](https://github.com/jeremmfr/terraform-provider-junos/issues/339))
* resource/`junos_system`: add `netconf_ssh` block argument inside `services` block argument (Fixes [#335](https://github.com/jeremmfr/terraform-provider-junos/issues/335))
* resource/`junos_system_login_user`: add `plain_text_password` argument inside `authentication` block argument to be able to set password in plain text format (Fixes [#338](https://github.com/jeremmfr/terraform-provider-junos/issues/338))

BUG FIXES:

* resource/`junos_evpn`: generate an error when import and delete the state of resource when there isn't evpn config on the device
* resource/`junos_ospf`: fix read config from the device with an empty resource
* resource/`junos_system_syslog_file`: fix reading `start_time` in `archive` block argument to remove timezone in value

## 1.24.1 (February 11, 2022)

BUG FIXES:

* bump package github.com/jeremmfr/go-netconf to v0.4.2 to correctly detect protection on a private key in `sshkey_pem` or `sshkeyfile` and use passphrase from `keypass` argument (Fixes [#337](https://github.com/jeremmfr/terraform-provider-junos/issues/337))

## 1.24.0 (January 31, 2022)

FEATURES:

* add provider arguments `fake_update_also` and `fake_delete_also` to add the same workaround as with `fake_create_with_setfile`  
  **Don't use in normal terraform run** and **be careful with this option**  
  See docs for more information (Fixes [#329](https://github.com/jeremmfr/terraform-provider-junos/issues/329))

BUG FIXES:

* resource/`junos_security_policy`: read the config lines with `then allow tunnel pair-policy` to add them when updating the resource and thus avoid modifying the `junos_security_policy_tunnel_pair_policy` resource lines

## 1.23.0 (December 17, 2021)

ENHANCEMENTS:

* resource/`junos_security_address_book`: `network_address`, `wildcard_address`, `dns_name`, `range_address` and `address_set` block arguments are now unordered blocks. (Fixes [#316](https://github.com/jeremmfr/terraform-provider-junos/issues/316))
* resource/`junos_security_zone`: `address_book`, `address_book_dns`, `address_book_range`, `address_book_set` and `address_book_wildcard` block arguments are now unordered blocks. (Fixes [#169](https://github.com/jeremmfr/terraform-provider-junos/issues/169))

## 1.22.2 (December 07, 2021)

BUG FIXES:

* resource/`junos_interface`, `junos_interface_physical`, `junos_interface_logical`: fix detection of missing interfaces with the latest versions of Junos (the `not found` message has been moved from the reply field to the error field in the netconf message)
* resource/`junos_security_ike_gateway`: fix bad value used when adding Junos config with `wildcard` argument inside `distinguished_name` block inside `dynamic_remote` block
* resource/`junos_system_login_user`: fix validation of `name` with a dot that is acceptable for Junos (Fixes [#318](https://github.com/jeremmfr/terraform-provider-junos/issues/318))

## 1.22.1 (November 30, 2021)

BUG FIXES:

* resource/`junos_interface_logical`: add `srx_old_option_name` argument inside `dhcp` block argument to be able to fix the configuration of DHCP client on SRX devices with an old version of Junos (use option name `dhcp-client` instead of `dhcp` in `family inet`) (Fixes [#313](https://github.com/jeremmfr/terraform-provider-junos/issues/313))
* data-source/`junos_interface_logical`: add `srx_old_option_name` argument inside `dhcp` block argument (like resource)

## 1.22.0 (November 19, 2021)

FEATURES:

* add `junos_access_address_assignment_pool` resource (Fixes parts of [#301](https://github.com/jeremmfr/terraform-provider-junos/issues/301))
* add `junos_interface_physical_disable` resource (Fixes [#305](https://github.com/jeremmfr/terraform-provider-junos/issues/305))
* add `junos_interfaces_physical_present` data-source
* add `junos_system_services_dhcp_localserver_group` resource (Fixes parts of [#301](https://github.com/jeremmfr/terraform-provider-junos/issues/301))

ENHANCEMENTS:

* resource/`junos_application`: add `term` block argument (Fixes [#296](https://github.com/jeremmfr/terraform-provider-junos/issues/296)), add `inactivity_timeout_never` argument (Fixes [#308](https://github.com/jeremmfr/terraform-provider-junos/issues/308))
* resource/`junos_chassis_cluster`: add `control_ports` block argument (Fixes [#304](https://github.com/jeremmfr/terraform-provider-junos/issues/304))
* resource/`junos_group_dual_system`: add `system.0.inet6_backup_router_address` and `system.0.inet6_backup_router_destination` arguments, add validation on `system.0.backup_router_address` and list of string for `system.0.backup_router_destination` is now unordered (Fixes [#302](https://github.com/jeremmfr/terraform-provider-junos/issues/302))
* resource/`junos_interface_logical`: add `dhcp` and `dhcpv6_client` block arguments inside `family_inet` and `family_inet6` block arguments (Fixes parts of [#301](https://github.com/jeremmfr/terraform-provider-junos/issues/301))
* data-source/`junos_interface_logical`: add `dhcp` and `dhcpv6_client` block attributes inside `family_inet` and `family_inet6` block attributes
* resource/`junos_system`: add `ports` block argument (Fixes [#294](https://github.com/jeremmfr/terraform-provider-junos/issues/294))

BUG FIXES:

* resource/`junos_security_idp_custom_attack`: fix validation of IPv6 address for `destination_value`, `extension_header_destination_option_home_address_value` and `source_value` inside `protocol_ipv6` block
* resource/`junos_services_rpm_probe`: fix validation of IPv6 address for `inet6_source_address`, `rpm_scale.0.source_inet6_address_base`, `rpm_scale.0.source_inet6_step`, `rpm_scale.0.target_inet6_address_base` and `rpm_scale.0.target_inet6_step` inside `test` block

## 1.21.1 (October 22, 2021)

BUG FIXES:

* module go-netconf updated to enhance RPCError display with the `error-path` and `error-info>bad-element` values if set (Fixes parts of [#292](https://github.com/jeremmfr/terraform-provider-junos/issues/292))
* r/`*`: fix missing identifier value in the errors `multiple blocks with the same identifier` (Fixes parts of [#292](https://github.com/jeremmfr/terraform-provider-junos/issues/292))

## 1.21.0 (October 12, 2021)

FEATURES:

* add `junos_security_nat_static_rule` resource (Fixes [#281](https://github.com/jeremmfr/terraform-provider-junos/issues/281))

ENHANCEMENTS:

* resource/`*`: to avoid any confusion, the provider now detects and generates an error during `apply` when there are duplicate elements (with the same identifier, for example the same `name`) in the block lists of certain resources
* resource/`junos_routing_instance`: add `instance_export` and `instance_import` arguments (Fixes [#280](https://github.com/jeremmfr/terraform-provider-junos/issues/280))
* resource/`junos_routing_options`: add `instance_export` and `instance_import` arguments
* resource/`junos_security_address_book`: add `address_set` argument inside `address_set` block (Fixes [#287](https://github.com/jeremmfr/terraform-provider-junos/issues/287))
* resource/`junos_security_nat_destination`: add multiple arguments, `application`, `destination_...`, `protocol`, `source_...` in `rule` block and `description`
* resource/`junos_security_nat_destination_pool`: add `description` argument
* resource/`junos_security_nat_source`: add multiple arguments, `application`, `destination_...`, `protocol`, `source_...` in `match` block inside `rule` block and `description`
* resource/`junos_security_nat_source_pool`: add `description` argument
* resource/`junos_security_nat_static`: add multiple arguments, `destination_...`, `source_...` in `rule` block, `mapped_port...` in `then` block, `configure_rules_singly` and `description`. also add possibility to use `prefix-name` in `then.0.type`
* resource/`junos_security_zone`: add `address_set` argument inside `address_book_set` block
* resource/`junos_security_zone_book_address_set`: add `address_set` argument
* release now with golang 1.17 and replace the terraform sdk to a fork to avoid the note `Objects have changed outside of Terraform` with the empty string lists when create resources

BUG FIXES:

* resource/`junos_ospf_area`: fix missing set interface when `interface` block have only `name` set
* resource/`junos_security_nat_source`: fix panic when `match` block inside `rule` block is empty

## 1.20.0 (September 07, 2021)

FEATURES:

* add `junos_eventoptions_generate_event` resource (Fixes [#267](https://github.com/jeremmfr/terraform-provider-junos/issues/267))
* add `junos_security_dynamic_address_feed_server` resource (Fixes parts of [#273](https://github.com/jeremmfr/terraform-provider-junos/issues/273))
* add `junos_security_dynamic_address_name` resource (Fixes parts of [#273](https://github.com/jeremmfr/terraform-provider-junos/issues/273))

ENHANCEMENTS:

* resource/`junos_chassis_cluster`: add `preempt_delay`, `preempt_limit` and `preempt_period` arguments inside `redundancy_group` block list argument (Fixes [#270](https://github.com/jeremmfr/terraform-provider-junos/issues/270))
* resource/`junos_firewall_filter`: arguments with type list of string in block `term.*.from` are now unordered
* resource/`junos_interface_logical`: add `dad_disable` argument  inside `family_inet6` block argument (Fixes [#263](https://github.com/jeremmfr/terraform-provider-junos/issues/263))
* data-source/`junos_interface`, `junos_interface_logical`: `vrrp_group.*.authentication_key` is now a sensitive argument (like resource)
* data-source/`junos_interface_logical`: add `dad_disable` attributes as for the resource
* resource/`junos_interface_logical`: lists of string for `security_inbound_protocols` and `security_inbound_services` are now unordered
* resource/`junos_policyoptions_policy_statement`: arguments with type list of string (except `policy`) in block `term.*.from` and `term.*.to` are now unordered
* resource/`junos_security`: list of string for `ike_traceoptions.0.flag` is now unordered
* resource/`junos_security`: add validation on `name` argument inside `file` block inside `ike_traceoptions` block
* resource/`junos_security_global_policy`: arguments with type list of string in block `policy` are now unordered
* resource/`junos_security_nat_source`: arguments with type list of string in block `rule.*.match` are now unordered
* resource/`junos_security_policy`: arguments with type list of string in block `policy` are now unordered
* resource/`junos_security_screen`: lists of string for `tcp.0.syn_flood.0.whitelist.*.destination_address`, `tcp.0.syn_flood.0.whitelist.*.source_address` and `udp.0.flood.0.whitelist` are now unordered
* resource/`junos_security_screen_whitelist`: list of string for `address` is now unordered
* resource/`junos_security_zone`: lists of string for `inbound_protocols` and `inbound_services` are now unordered
* resource/`junos_system`: arguments with type list of string are now unordered (except `authentication_order`, `name_server` and `ssh.0.authentication_order`)
* resource/`junos_system`: add `ntp` block argument (Fixes [#261](https://github.com/jeremmfr/terraform-provider-junos/issues/261))
* resource/`junos_system`: add `netconf_traceoptions` block argument inside `services` block argument (Fixes [#262](https://github.com/jeremmfr/terraform-provider-junos/issues/262))
* resource/`*`: sets of string are now ordered before adding to Junos config to avoid unnecessary diff in commits
* docs: rewrite style for argument name and type
* docs: add attributes reference on resource

BUG FIXES:

* resource/`junos_security`: fix reading `size` argument inside `file` block inside `ike_traceoptions` block when number match a multiple of 1024 (example 1k, 1m, 1g)
* resource/`junos_security`: fix string format for `idp_security_package.0.automatic_start_time` to `YYYY-MM-DD.HH:MM:SS` to avoid unnecessary diff for Terraform when timezone of Junos device change
* resource/`junos_chassis_cluster`: fix possible crash in certain conditions when import this resource
* resource/`*`: add validation to some arguments which cannot contain a space character and thus avoid bugs when reading these arguments

## 1.19.0 (July 30, 2021)

FEATURES:

* add `junos_eventoptions_destination` resource
* add `junos_eventoptions_policy` resource (Fixes [#252](https://github.com/jeremmfr/terraform-provider-junos/issues/252))

ENHANCEMENTS:

* resource/`junos_application`: add `application_protocol`, `description`, `ether_type`, `rpc_program_number` and `uuid` arguments (Fixes [#255](https://github.com/jeremmfr/terraform-provider-junos/issues/255))

## 1.18.0 (July 09, 2021)

FEATURES:

* add `junos_bridge_domain` resource
* add `junos_evpn` resource (Fixes parts of [#131](https://github.com/jeremmfr/terraform-provider-junos/issues/131))
* add `junos_services_rpm_probe` resource (Fixes [#247](https://github.com/jeremmfr/terraform-provider-junos/issues/247))
* add `junos_switch_options` resource (Fixes parts of [#131](https://github.com/jeremmfr/terraform-provider-junos/issues/131))

ENHANCEMENTS:

* resource/`junos_bgp_group`: `authentication_key` is now a sensitive argument
* resource/`junos_bgp_neighbor`: `authentication_key` is now a sensitive argument
* resource/`junos_interface`, `junos_interface_logical`: `vrrp_group.*.authentication_key` is now a sensitive argument
* resource/`junos_policyoptions_policy_statement`: add `add_it_to_forwarding_table_export` argument (Fixes [#241](https://github.com/jeremmfr/terraform-provider-junos/issues/241))
* resource/`junos_routing_instance`: add `description`, `route_distinguisher`, `vrf_export`, `vrf_import`, `vrf_target`, `vrf_target_auto`, `vrf_target_export`, `vrf_target_import`, `vtep_source_interface`, `configure_rd_vrfopts_singly` and `configure_type_singly` arguments
* resource/`junos_routing_options`: add `forwarding_table_export_configure_singly` argument
* resource/`junos_routing_options`: add `router_id` argument
* resource/`junos_security_ike_gateway`: `aaa.0.client_password` is now a sensitive argument
* resource/`junos_system`: `archival_configuration.0.archive_site.*.password` is now a sensitive argument

BUG FIXES:

* resource/`junos_ospf`: fix missing mutex unlocking when read resource and checking routing-instance existence
* resource/`junos_security_nat_destination`: fix order issue on `from.0.value` list
* resource/`junos_security_nat_source`: fix order issue on `from.0.value` and `to.0.value` lists (Fixes [#243](https://github.com/jeremmfr/terraform-provider-junos/issues/243))
* resource/`junos_security_nat_static`: fix order issue on `from.0.value` list
* resource/`junos_system`: unescape the html entities for `announcement` argument inside `login` argument (Fixes parts of [#251](https://github.com/jeremmfr/terraform-provider-junos/issues/251))
* resource/`junos_system`: remove the potential double quotes for `ciphers` argument inside `services.0.ssh` argument (Fixes parts of [#251](https://github.com/jeremmfr/terraform-provider-junos/issues/251))
* resource/`junos_vlan`: fix order issue on `community_vlans` and `vlan_id_list` lists

## 1.17.0 (June 18, 2021)

FEATURES:

* add `junos_ospf` resource
* add `junos_security_idp_custom_attack` resource (Fixes parts of [#225](https://github.com/jeremmfr/terraform-provider-junos/issues/225))
* add `junos_security_idp_custom_attack_group` resource
* add `junos_security_idp_policy` resource (Fixes parts of [#225](https://github.com/jeremmfr/terraform-provider-junos/issues/225))

ENHANCEMENTS:

* provider: try multiple SSH authentication methods (key + password)
* provider: add `ssh_ciphers` argument to configure ciphers used in SSH connection
* provider: add support of SSH agent to SSH authentication (Fixes [#212](https://github.com/jeremmfr/terraform-provider-junos/issues/212))
* resource/`junos_application`: add `inactivity_timeout` argument (Fixes [#230](https://github.com/jeremmfr/terraform-provider-junos/issues/230))
* resource/`junos_group_dual_system`: add `preferred` and `primary` arguments inside `family_inet_address` and `family_inet6_address` arguments inside `interface_fxp0` argument (Fixes [#211](https://github.com/jeremmfr/terraform-provider-junos/issues/211))
* resource/`junos_interface_logical`: add `preferred` and `primary` arguments inside `address` argument inside `family_inet` and `family_inet6` arguments, add `vlan_no_compute` argument to disable the automatic compute of `vlan_id`
* data-source/`junos_interface_logical`: add `preferred` and `primary` attributes as for the resource
* resource/`junos_routing_options`, `junos_security`, `junos_services`, `junos_snmp`: add `clean_on_destroy` argument to clean static configuration when destroy the resource (Fixes [#227](https://github.com/jeremmfr/terraform-provider-junos/issues/227))
* resource/`junos_routing_options`: add `forwarding_table` argument (Fixes [#221](https://github.com/jeremmfr/terraform-provider-junos/issues/221))
* resource/`junos_security`: add `idp_security_package` and `idp_sensor_configuration` arguments (Fixes parts of [#225](https://github.com/jeremmfr/terraform-provider-junos/issues/225)), add `user_identification_auth_source` argument (Fixes [#238](https://github.com/jeremmfr/terraform-provider-junos/issues/238))
* resource/`junos_security_global_policy`: add `idp_policy` argument inside `permit_application_services` argument inside `policy` argument
* resource/`junos_security_policy`: add `idp_policy` argument inside `permit_application_services` argument inside `policy` argument
* resource/`junos_services_flowmonitoring_vipfix_template`: add `ip_template_export_extension` argument (Fixes [#229](https://github.com/jeremmfr/terraform-provider-junos/issues/229))
* resource/`junos_system`: add `radius_options_attributes_nas_ipaddress`, `radius_options_enhanced_accounting` and `radius_options_password_protocol_mschapv2` arguments (Fixes [#210](https://github.com/jeremmfr/terraform-provider-junos/issues/210)), add `archival_configuration` argument (Fixes [#231](https://github.com/jeremmfr/terraform-provider-junos/issues/231))

## 1.16.2 (May 28, 2021)

BUG FIXES:

* provider: fix XML error on commit with RPC reply without `<commit-results>` but different from `<ok/>` (Fixes [#223](https://github.com/jeremmfr/terraform-provider-junos/issues/223))
* resource/`junos_interface_logical`: disable set vlan-id on 'vlan.*' interface (Fixes parts of [#222](https://github.com/jeremmfr/terraform-provider-junos/issues/222))
* resource/`junos_vlan`: allow 'vlan.*' interface in `l3_interface` argument (Fixes parts of [#222](https://github.com/jeremmfr/terraform-provider-junos/issues/222))

## 1.16.1 (May 26, 2021)

BUG FIXES:

* resource/`junos_interface_logical`: disable set vlan-id on 'irb.*' interface (Fixes [#217](https://github.com/jeremmfr/terraform-provider-junos/issues/217))

## 1.16.0 (May 17, 2021)

FEATURES:

* add `junos_security_zone_book_address` resource (Fixes parts of [#192](https://github.com/jeremmfr/terraform-provider-junos/issues/192))
* add `junos_security_zone_book_address_set` resource (Fixes parts of [#192](https://github.com/jeremmfr/terraform-provider-junos/issues/192))
* add `junos_services_advanced_anti_malware_policy` resource
* add `junos_services_ssl_initiation_profile` resource
* add `junos_services_user_identification_ad_access_domain` resource
* add `junos_services_user_identification_device_identity_profile` resource (Fixes parts of [#189](https://github.com/jeremmfr/terraform-provider-junos/issues/189))

ENHANCEMENTS:

* resource/`junos_security`: add `policies` argument with `policy_rematch` and `policy_rematch_extensive` arguments inside (Fixes [#185](https://github.com/jeremmfr/terraform-provider-junos/issues/185)) Thanks  [@Sha-San-P](https://github.com/Sha-San-P)
* resource/`junos_security_address_book`: list of string for `address` argument inside `address_set` argument is now unordered
* resource/`junos_security_global_policy`: add `advanced_anti_malware_policy` argument inside `permit_application_services` argument
* resource/`junos_security_global_policy`: add `match_source_end_user_profile` argument inside `policy` argument
* resource/`junos_security_nat_source_pool`: add `address_pooling` argument (Fixes [#193](https://github.com/jeremmfr/terraform-provider-junos/issues/193)) Thanks [@edpio19](https://github.com/edpio19)
* resource/`junos_security_policy`: add `match_source_end_user_profile` argument inside `policy` argument
* resource/`junos_security_policy`: add `advanced_anti_malware_policy` argument inside `permit_application_services` argument
* resource/`junos_security_zone`: add `address_book_configure_singly` argument to disable management of address-book in this resource. (Fixes parts of [#192](https://github.com/jeremmfr/terraform-provider-junos/issues/192))
* resource/`junos_security_zone`: add `address_book_dns`, `address_book_range` and `address_book_wildcard` arguments and add `description` on existing `address_book_*` arguments
* resource/`junos_security_zone`: list of string for `address` argument inside `address_book_set` argument is now unordered
* resource/`junos_services`: add `advanced_anti_malware` argument (Fixes [#201](https://github.com/jeremmfr/terraform-provider-junos/issues/201))
* resource/`junos_services`: add `user_identification` argument (Fixes parts of [#189](https://github.com/jeremmfr/terraform-provider-junos/issues/189))
* resource/`junos_services`: `url_parameter` is now a sensitive argument
* resource/`junos_services`: `authentication_token`, `authentication_tls_profile` and `url` are now attributes (information read from Junos config) when not set in Terraform config. (Fixes [#200](https://github.com/jeremmfr/terraform-provider-junos/issues/200))
* resource/`junos_system`: add `web_management_http` and `web_management_https` arguments (Fixes [#173](https://github.com/jeremmfr/terraform-provider-junos/issues/173)) Thanks [@MerryPlant](https://github.com/MerryPlant)
* resource/`junos_system`: add `license` argument (Fixes [#205](https://github.com/jeremmfr/terraform-provider-junos/issues/205)) Thanks [@MerryPlant](https://github.com/MerryPlant)
* clean code: remove override of the lists of 1 map to handle directly the map
* clean code: fix lll linter errors with a var to map
* clean code: remove a useless override of map with himself and a useless option to compare different type

BUG FIXES:

* fix errors not generated with certain nested blocks empty and default integer argument = -1 in these blocks
* resource/`junos_services`: fix set/read/delete empty `application_identification` block to enable 'application-identification'

## 1.15.1 (April 23, 2021)

BUG FIXES:

* resource/`junos_security_global_policy`: fix `match_application` argument not required if `match_dynamic_application` is set and Junos version is > 19.1R1 (Fixes [#188](https://github.com/jeremmfr/terraform-provider-junos/issues/188))
* resource/`junos_security_policy`: fix `match_application` argument not required if `match_dynamic_application` is set and Junos version is > 19.1R1 (Fixes [#188](https://github.com/jeremmfr/terraform-provider-junos/issues/188))

## 1.15.0 (April 20, 2021)

FEATURES:

* add `junos_forwardingoptions_sampling_instance` resource (Fixes parts of [#165](https://github.com/jeremmfr/terraform-provider-junos/issues/165))
* add `junos_generate_route` resource
* add `junos_services` resource (Fixes parts of [#145](https://github.com/jeremmfr/terraform-provider-junos/issues/145), [#158](https://github.com/jeremmfr/terraform-provider-junos/issues/158))
* add `junos_services_flowmonitoring_vipfix_template` resource (Fixes parts of [#165](https://github.com/jeremmfr/terraform-provider-junos/issues/165))
* add `junos_services_proxy_profile` resource
* add `junos_services_security_intelligence_policy` resource (Fixes parts of [#145](https://github.com/jeremmfr/terraform-provider-junos/issues/145))
* add `junos_services_security_intelligence_profile` resource (Fixes parts of [#145](https://github.com/jeremmfr/terraform-provider-junos/issues/145))
* add `junos_snmp` resource (Fixes parts of [#170](https://github.com/jeremmfr/terraform-provider-junos/issues/170))
* add `junos_snmp_clientlist` resource
* add `junos_snmp_community` resource (Fixes parts of [#170](https://github.com/jeremmfr/terraform-provider-junos/issues/170))
* add `junos_snmp_view` resource

ENHANCEMENTS:

* resource/`junos_aggregate_route`: add `as_path_*` arguments, add support IPv6 Routes and simplify delete lines when update
* resource/`junos_bgp_group`: add `keep_all` and `keep_none` arguments
* resource/`junos_bgp_neighbor`: add `keep_all` and `keep_none` arguments
* resource/`junos_group_dual_system`: add `family_inet6_address` argument inside `interface_fxp0` argument (Fixes [#177](https://github.com/jeremmfr/terraform-provider-junos/issues/177))
* resource/`junos_interface_logical`: add `sampling_input` and `sampling_output` arguments in `family_inet` and `family_inet6` arguments (Fixes parts of [#165](https://github.com/jeremmfr/terraform-provider-junos/issues/165))
* data-source/`junos_interface_logical`: add `sampling_input` and `sampling_output` attributes in `family_inet` and `family_inet6` attributes
* resource/`junos_security`: add `forwarding_process` argument (Fixes parts of [#158](https://github.com/jeremmfr/terraform-provider-junos/issues/158))
* resource/`junos_security`: add `rsh_disable` and `sql_disable` arguments (Fixes [#182](https://github.com/jeremmfr/terraform-provider-junos/issues/182)) Thanks [@edpio19](https://github.com/edpio19)
* resource/`junos_security_global_policy`: add `match_destination_address_excluded` and `match_source_address_excluded` arguments (Fixes [#159](https://github.com/jeremmfr/terraform-provider-junos/issues/159))
* resource/`junos_security_global_policy`: add `match_dynamic_application` arguments (Fixes parts of [#158](https://github.com/jeremmfr/terraform-provider-junos/issues/158))
* resource/`junos_security_nat_source_pool`: add `pool_utilization_alarm_raise_threshold` and `pool_utilization_alarm_clear_threshold` arguments (Fixes [#171](https://github.com/jeremmfr/terraform-provider-junos/issues/171)) Thanks [@edpio19](https://github.com/edpio19)
* resource/`junos_security_policy`: add `match_destination_address_excluded` and `match_source_address_excluded` arguments (Fixes [#159](https://github.com/jeremmfr/terraform-provider-junos/issues/159))
* resource/`junos_security_policy`: add `match_dynamic_application` arguments (Fixes parts of [#158](https://github.com/jeremmfr/terraform-provider-junos/issues/158))
* resource/`junos_static_route`: add `as_path_*` arguments and simplify delete lines when update
* resource/`junos_vlan`: add `vni_extend_evpn` argument inside `vxlan` argument (Fixes [#132](https://github.com/jeremmfr/terraform-provider-junos/issues/132)) Thanks [@dejongm](https://github.com/dejongm)
* clean code: remove useless type/func exporting, and fixes formatting golang code

BUG FIXES:

* fix panic when candidate config clear or unlock generate Junos error(s)
* fix missing MinItems=1 on a part of required `ListOfString` arguments

## 1.14.0 (March 19, 2021)

FEATURES:

* add `junos_chassis_cluster` resource (Fixes parts of [#106](https://github.com/jeremmfr/terraform-provider-junos/issues/106))
* add `junos_group_dual_system` resource (Fixes [#120](https://github.com/jeremmfr/terraform-provider-junos/issues/120))
* add `junos_null_commit_file` resource (Fixes parts of [#136](https://github.com/jeremmfr/terraform-provider-junos/issues/136))
* add `junos_security_address_book` resource (Fixes [#137](https://github.com/jeremmfr/terraform-provider-junos/issues/137)) Thanks [@tagur87](https://github.com/tagur87)
* add `junos_security_global_policy` resource (Fixes [#138](https://github.com/jeremmfr/terraform-provider-junos/issues/138))
* add provider argument `file_permission`
* add provider argument `fake_create_with_setfile` -  **Don't use in normal terraform run** and **be carefully with this option**
See docs for more information (Fixes parts of [#136](https://github.com/jeremmfr/terraform-provider-junos/issues/136))

ENHANCEMENTS:

* add `cluster`, `family_evpn` arguments in `junos_bgp_group` and `junos_bgp_neighbor` resource
* add new `bgp_multipath` block argument to replace `multipath` bool argument in `junos_bgp_group` and `junos_bgp_neighbor` resource
`bgp_multipath` let add optional arguments. `multipath` is now **deprecated**
* add `esi` argument in `junos_interface_physical` resource and data source (Fixes [#126](https://github.com/jeremmfr/terraform-provider-junos/issues/126)) Thanks [@dejongm](https://github.com/dejongm)
* add `ether_opts`, `gigether_opts` and `parent_ether_opts` arguments in `junos_interface_physical` resource and data source to add more options and replace `ae_lacp`, `ae_link_speed`, `ae_minimum_links`, `ether802_3ad` arguments which are now deprecated (Fixes [#133](https://github.com/jeremmfr/terraform-provider-junos/issues/133), [#127](https://github.com/jeremmfr/terraform-provider-junos/issues/127), parts of [#106](https://github.com/jeremmfr/terraform-provider-junos/issues/106))
* add `security_inbound_protocols` and `security_inbound_services` arguments in `junos_interface_logical` resource and data source (Fixes [#141](https://github.com/jeremmfr/terraform-provider-junos/issues/141))
* add `feature_profile_web_filtering_juniper_enhanced_server` argument in `utm` argument of `junos_security` resource (Fixes [#155](https://github.com/jeremmfr/terraform-provider-junos/issues/155))

BUG FIXES:

* fix change `description` to null in `junos_interface_logical` and `junos_interface_physical` resource
* fix `prefix` list order issue in `junos_policyoptions_prefix_list` resource (Fixes [#150](https://github.com/jeremmfr/terraform-provider-junos/issues/150))
* fix validation for `name` of `address_book` and `address_boob_set` in `junos_security_zone` resource (Fixes [#153](https://github.com/jeremmfr/terraform-provider-junos/issues/153))

## 1.13.1 (February 18, 2021)

BUG FIXES:

* fix source nat pool network address not allowed (Fixes [#128](https://github.com/jeremmfr/terraform-provider-junos/issues/128))

## 1.13.0 (February 11, 2021)

FEATURES:

* add `junos_security_screen` resource (Fixes parts of [#92](https://github.com/jeremmfr/terraform-provider-junos/issues/92))
* add `junos_security_screen_whitelist` resource
* add `junos_security_utm_custom_url_category` resource (Fixes [#108](https://github.com/jeremmfr/terraform-provider-junos/issues/108)) Thanks [@a-d-v](https://github.com/a-d-v)

ENHANCEMENTS:

* add `h323_disable`, `mgcp_disable`, `rtsp_disable`, `sccp_disable` and `sip_disable` arguments in `junos_security` resource (Fixes [#95](https://github.com/jeremmfr/terraform-provider-junos/issues/95)) Thanks [@a-d-v](https://github.com/a-d-v)
* add `default_address_selection` and `no_multicast_echo` arguments in `junos_system` resource (Fixes [#97](https://github.com/jeremmfr/terraform-provider-junos/issues/97)) Thanks [@a-d-v](https://github.com/a-d-v)
* add `advance_policy_based_routing_profile`, `application_tracking`, `description`, `reverse_reroute`, `screen`, `source_identity_log` and `tcp_rst` arguments in `junos_security_zone` resource (Fixes parts of [#92](https://github.com/jeremmfr/terraform-provider-junos/issues/92))

BUG FIXES:

* fix typo in name of `accounting_timeout` argument in `junos_system_radius_server` resource. **Update your config for new version of this argument**
* fix warnings received from the device generate failures on resource actions. Now, received warnings are send to terraform under warnings format (Fixes [#105](https://github.com/jeremmfr/terraform-provider-junos/issues/105))
* fix possibility to create `junos_interface_physical` and `junos_interface_logical` resource on a non-existent interface (Fixes [#111](https://github.com/jeremmfr/terraform-provider-junos/issues/111)). Read configuration before read interface status for validate resource existence.
* fix integer compute for `chassis aggregated-devices ethernet device-count` when create/update/delete `junos_interface_physical` resource. Now this uses current configuration instead of the status of 'ae' interfaces and also takes into account resource with prefix name 'ae' in addition to `ether802_3ad` argument.
* fix `filter_output` not set with good argument for `family inet6` in `junos_interface_logical` resource (Fixes [#117](https://github.com/jeremmfr/terraform-provider-junos/issues/117))
* fix IP/Mask validation for point to point IPs
* clean code: remove useless else when read a empty config

## 1.12.3 (February 05, 2021)

BUG FIXES:

* fix crash when `bind_interface` change in `junos_security_ipsec_vpn` resource

## 1.12.2 (February 03, 2021)

BUG FIXES:

* allow the name length of some objects > 32 for part of the resources (Fixes [#101](https://github.com/jeremmfr/terraform-provider-junos/issues/101))

## 1.12.1 (February 01, 2021)

BUG FIXES:

* possible mismatch for routing_instance in junos_interface_logical resource (Fixes [#98](https://github.com/jeremmfr/terraform-provider-junos/issues/98))
* can't create empty junos_policyoptions_prefix_list resource (Fixes [#99](https://github.com/jeremmfr/terraform-provider-junos/issues/99))

## 1.12.0 (January 20, 2021)

FEATURES:

* add `junos_system_login_class` resource (Fixes parts of [#88](https://github.com/jeremmfr/terraform-provider-junos/issues/88))
* add `junos_system_login_user` resource (Fixes parts of [#88](https://github.com/jeremmfr/terraform-provider-junos/issues/88))
* add `junos_system_root_authentication` resource

ENHANCEMENTS:

* add `ssh_sleep_closed` argument in provider configuration (Fixes part of [#87](https://github.com/jeremmfr/terraform-provider-junos/issues/87))
* add `login` argument in `junos_system` resource (Fixes parts of [#88](https://github.com/jeremmfr/terraform-provider-junos/issues/88))

BUG FIXES:

* add missing lock in data source to reduce netconf commands parallelism
* use only one ssh connection per action and per resource (Fixes part of [#87](https://github.com/jeremmfr/terraform-provider-junos/issues/87))

## 1.11.0 (January 05, 2021)

FEATURES:

* add `junos_interface_physical` resource for replace the parts of physical interface in deprecated `junos_interface` resource
* add `junos_interface_physical` data source for replace the parts of physical interface in deprecated `junos_interface` data source
* add `junos_interface_logical` resource for replace the parts of logical interface in deprecated `junos_interface` resource
* add `junos_interface_logical` data source for replace the parts of logical interface in deprecated `junos_interface` data source

ENHANCEMENTS:

* add `authentication_order`, `auto_snapshot`, `domain_name`, `host_name`, `inet6_backup_router`, `internet_options`, `max_configuration_rollbacks`, `max_configurations_on_flash`, `no_ping_record_route`, `no_ping_time_stamp`, `no_redirects`, `no_redirects_ipv6` and `time_zone` arguments in `junos_system` resource (Fixes [#81](https://github.com/jeremmfr/terraform-provider-junos/issues/81))
* code optimization (remove useless list length check before loop on)
* code optimization (remove useless strings mod usage to compare fixed string)
* deprecate `junos_interface` resource for two new resources (split physical and logical interface into separate resources)
* deprecate `junos_interface` data source for two new data sources (split physical and logical interface into separate data sources)

BUG FIXES:

* generate errors on apply if `syslog`, `services` or `services.0.ssh` block is set but empty in `junos_system` resource

## 1.10.0 (December 15, 2020)

ENHANCEMENTS:

* add `interface` option to `qualified_next_hop` on `static_route` resource (Fixes [#71](https://github.com/jeremmfr/terraform-provider-junos/issues/71)) Thanks [@tagur87](https://github.com/tagur87)
* add `inet_rpf_check` and `inet6_rpf_check` arguments in `junos_interface` resource (Fixes [#72](https://github.com/jeremmfr/terraform-provider-junos/issues/72))
* add `discard`, `receive`, `reject`, `next_table`, `active`, `passive`, `install`, `no_install`, `readvertise`, `no_readvertise`, `resolve`, `no_resolve`, `retain` and `no_retain` arguments in `junos_static_route` resource

BUG FIXES:

* fix missing compatibility argument checks when apply `junos_interface` resource (unit interface or not)
* fix `advertisements_threshold` argument missing for vrrp in family inet6 address in `junos_interface` resource

## 1.9.0 (December 03, 2020)

FEATURES:

* add `junos_system_information` data source (Fixes [#60](https://github.com/jeremmfr/terraform-provider-junos/issues/60)) Thanks [@tagur87](https://github.com/tagur87)
* add `junos_interface_st0_unit` resource (Fixes [#64](https://github.com/jeremmfr/terraform-provider-junos/issues/64))

ENHANCEMENTS:

* simplify gather system/software information when create new netconf session
* add support static IPv6 Routes in `junos_static_route` resource (Fixes [#67](https://github.com/jeremmfr/terraform-provider-junos/issues/67))

BUG FIXES:

* fix inconsistent result after creating `junos_interface` resource with only `name` argument (Fixes [#65](https://github.com/jeremmfr/terraform-provider-junos/issues/65))

## 1.8.0 (November 20, 2020)

FEATURES:

* add `junos_security_log_stream` resource (Fixes parts of [#54](https://github.com/jeremmfr/terraform-provider-junos/issues/54))

ENHANCEMENTS:

* add `traffic_selector` argument in `junos_security_ipsec_vpn` resource (Fixes [#53](https://github.com/jeremmfr/terraform-provider-junos/issues/53))
* add `complete_destroy` argument in `junos_interface` resource
* add `alg` argument in `junos_security` resource (Fixes parts of [#54](https://github.com/jeremmfr/terraform-provider-junos/issues/54))
* add `flow` argument in `junos_security` resource (Fixes parts of [#54](https://github.com/jeremmfr/terraform-provider-junos/issues/54))
* add `log` argument in `junos_security` resource (Fixes parts of [#54](https://github.com/jeremmfr/terraform-provider-junos/issues/54))
* add `forwarding_options` argument in `junos_security` resource (Fixes parts of [#54](https://github.com/jeremmfr/terraform-provider-junos/issues/54))
* add `proposal_set` argument in `junos_security_ike_policy` and `junos_security_ipsec_policy` resource (Fixes [#55](https://github.com/jeremmfr/terraform-provider-junos/issues/55))
* add `icmp_code` and `icmp_code_except` sub-arguments for 'term.N.from' to `junos_firewall_filter` resource (Fixes [#58](https://github.com/jeremmfr/terraform-provider-junos/issues/58))
* optimize memory usage of functions for bgp_* resource
* release now with golang 1.15

BUG FIXES:

* remove useless ForceNew for `bind_interface_auto` argument in `junos_security_ipsec_vpn` resource

## 1.7.0 (November 03, 2020)

ENHANCEMENTS:

* add `dynamic_remote` argument in `junos_security_ike_gateway` resource (Fixes [#50](https://github.com/jeremmfr/terraform-provider-junos/issues/50))
* add `aaa` argument in `junos_security_ike_gateway` resource

BUG FIXES:

* fix lint errors from latest golangci-lint

## 1.6.1 (October 22, 2020)

BUG FIXES:

* fix compile libraries into release (for alpine linux like hashicorp/terraform docker image)

## 1.6.0 (October 21, 2020)

FEATURES:

* add `junos_security` resource (special resource for static configuration in security block) (Fixes [#43](https://github.com/jeremmfr/terraform-provider-junos/issues/43))
* add `junos_system` resource (special resource for static configuration in system block) (Fixes parts of [#33](https://github.com/jeremmfr/terraform-provider-junos/issues/33))
* add `junos_routing_options` resource (special resource for static configuration in routing-options block)

ENHANCEMENTS:

* add `sshkey_pem` argument in provider configuration
* add `send_mode` for `dead_peer_detection` in `junos_security_ike_gateway` resource (Fixes [#43](https://github.com/jeremmfr/terraform-provider-junos/issues/43))
* upgrade to terraform-plugin-sdk v2
* switch to sdk for part of ValidateFunc and rewrite the others to ValidateDiagFunc
* code optimization (compact test err func if not nil)

BUG FIXES:

* fix sess.configLock return already nil

## 1.5.1 (October 02, 2020)

BUG FIXES:

* add missing `password` field in provider configuration for ssh authentication (Fixes [#41](https://github.com/jeremmfr/terraform-provider-junos/issues/41))

## 1.5.0 (September 14, 2020)

FEATURES:

* add `junos_interface` data source

ENHANCEMENTS:

* add `vlan_tagging_id` argument in `junos_interface` resource

## 1.4.0 (September 04, 2020)

FEATURES:

* add `junos_system_ntp_server` resource (Fixes [#33](https://github.com/jeremmfr/terraform-provider-junos/issues/33))
* add `junos_system_radius_server` resource (Fixes [#33](https://github.com/jeremmfr/terraform-provider-junos/issues/33))
* add `junos_system_syslog_host` resource (Fixes [#33](https://github.com/jeremmfr/terraform-provider-junos/issues/33))
* add `junos_system_syslog_file` resource (Fixes [#33](https://github.com/jeremmfr/terraform-provider-junos/issues/33))

ENHANCEMENTS:

* add `apply_path`, `dynamic_db` arguments in `junos_policyoptions_prefix_list` resource (Fixes [#31](https://github.com/jeremmfr/terraform-provider-junos/issues/31))
* add `is_fragment`, `next_header`, `next_header_except` arguments in `from` block for `junos_firewall_filter` resource (Fixes [#32](https://github.com/jeremmfr/terraform-provider-junos/issues/32))

BUG FIXES:

* fix message validateIntRange

## 1.3.0 (August 24, 2020)

FEATURES:

* add `junos_security_utm_custom_url_pattern` resource (Fixes [#26](https://github.com/jeremmfr/terraform-provider-junos/issues/26))
* add `junos_security_utm_policy` resource (Fixes [#26](https://github.com/jeremmfr/terraform-provider-junos/issues/26))
* add `junos_security_utm_profile_web_filtering_juniper_enhanced` resource (Fixes [#26](https://github.com/jeremmfr/terraform-provider-junos/issues/26))
* add `junos_security_utm_profile_web_filtering_juniper_local` resource
* add `junos_security_utm_profile_web_filtering_websense_redirect` resource

ENHANCEMENTS:

* remove useless LF for list of set command

BUG FIXES:

* fix typo in errors and commits messages
* [workflows] fix compile freebsd/arm64 on release
* fix rule/policy with space in name for application-services in `junos_security_policy` resource
* fix no empty List if Required for many resource

## 1.2.1 (August 17, 2020)

ENHANCEMENTS:

for terraform 0.13

* upgrade go version
* [workflows] rewrite release job
* [doc] rewrite index/readme

BUG FIXES:

* [workflows] no tar.gz incompatible with registry

## 1.2.0 (July 21, 2020)

FEATURES:

* add `junos_aggregate_route` resource (Fixes [#24](https://github.com/jeremmfr/terraform-provider-junos/issues/24))

ENHANCEMENTS:

* add `community` argument on `junos_static_route` resource

BUG FIXES:

* fix go lint error

## 1.1.1 (June 28, 2020)

BUG FIXES:

* allow usage of ~ in sshkeyfile path (Fixes [#22](https://github.com/jeremmfr/terraform-provider-junos/issues/22))

## 1.1.0 (June 17, 2020)

ENHANCEMENTS:

* add `application-services` argument in `junos_security_policy` resource (Fixes [#20](https://github.com/jeremmfr/terraform-provider-junos/issues/20))

## 1.0.6 (May 28, 2020)

BUG FIXES:

* update module go-netconf : Close ssh socket even if we get an error

## 1.0.5 (March 26, 2020)

BUG FIXES:

* fix `junos_interface` resource : crash on closeSession Netconf after error on startNewSession

## 1.0.4 (January 03, 2020)

BUG FIXES:

* fix `bind_interface_auto` argument on `junos_security_ipsec_vpn` resource -> search st0 unit not in terse simply
* remove commit-check before commit which gives the same error if there is
* fix check interface disable and NC

## 1.0.3 (January 03, 2020)

BUG FIXES:

* fix terraform crash with an empty blocks-mode (no one required)

## 1.0.2 (January 03, 2020)

ENHANCEMENTS:

* move cmd/debug environnement variables to provider config

## 1.0.1 (December 18, 2019)

BUG FIXES:

* fix readInterface with empty/disappeared interface

## 1.0.0 (November 27, 2019)

First release<|MERGE_RESOLUTION|>--- conflicted
+++ resolved
@@ -7,16 +7,13 @@
 
 ENHANCEMENTS:
 
-<<<<<<< HEAD
 * resource/`junos_ospf_area`: add `realm` argument to add a OSPFv3 realm area. (Fixes #392),  
   add new `area_range`, `context_identifier`, `inter_area_prefix_export`, `inter_area_prefix_import`, `network_summary_export`, `network_summary_import`, `no_context_identifier_advertisement`, `nssa`, `stub` and `virtual_link` arguments,  
   add validation of `area_id`
-=======
 * resource/`junos_interface_logical`: add `disable` argument (Fixes #395)
 * data-source/`junos_interface_logical`: add `disable` attribute (like resource)
 * resource/`junos_interface_physical`: add `disable` argument
 * data-source/`junos_interface_physical`: add `disable` attribute (like resource)
->>>>>>> cdf684a9
 
 BUG FIXES:
 
